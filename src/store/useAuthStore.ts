--- conflicted
+++ resolved
@@ -813,54 +813,6 @@
 
 // Selectors for optimal performance
 export const useAuthUser = () => useAuthStore((state) => state.user);
-<<<<<<< HEAD
-export const useIsAuthenticated = () => useAuthStore((state) => state.isAuthenticated);
-export const useAuthTokens = () => useAuthStore((state) => state.tokens);
-
-/**
- * Fetch and update user profile from backend
- * Handles all error scenarios and updates global state
- */
-export const useUserProfile = () => {
-  const { setUser, clearAuth } = useAuthStore();
-  const { addToast } = useUIStore();
-
-  const fetchUserProfile = async () => {
-    const result = await (await import('@/lib/api')).UserAPI.getProfile();
-    if (result.success && result.data?.user) {
-      setUser({
-        id: result.data.user._id,
-        email: result.data.user.email,
-        username: result.data.user.username,
-        bio: result.data.user.bio,
-        emailVerified: result.data.user.emailVerified,
-        createdAt: result.data.user.createdAt,
-      });
-      return result.data.user;
-    } else {
-      // Error handling per integration.md
-      if (result.message?.includes('Access token required') || result.message?.includes('Invalid or expired token')) {
-        clearAuth();
-        addToast({ type: 'error', message: 'Session expired. Please log in again.' });
-        if (typeof window !== 'undefined') window.location.href = '/login';
-      } else if (result.message?.includes('deactivated')) {
-        addToast({ type: 'error', message: 'Your account has been deactivated.' });
-        // Optionally redirect to support/help page
-      } else if (result.message?.includes('not found')) {
-        addToast({ type: 'error', message: 'User not found. Please contact support.' });
-        if (typeof window !== 'undefined') window.location.href = '/login';
-      } else if (result.message?.includes('Too many requests')) {
-        addToast({ type: 'error', message: `Too many requests. Try again in ${result.retryAfter || 60} seconds.` });
-      } else {
-        addToast({ type: 'error', message: 'Something went wrong while fetching your profile.' });
-      }
-      return null;
-    }
-  };
-
-  return { fetchUserProfile };
-};
-=======
 export const useIsAuthenticated = () =>
   useAuthStore((state) => state.isAuthenticated);
 export const useAuthTokens = () => useAuthStore((state) => state.tokens);
@@ -873,5 +825,4 @@
 export const useAuthMethod = () =>
   useAuthStore((state) => state.user?.authMethod);
 export const useWalletMetadata = () =>
-  useAuthStore((state) => state.user?.walletMetadata);
->>>>>>> 5061d382
+  useAuthStore((state) => state.user?.walletMetadata);
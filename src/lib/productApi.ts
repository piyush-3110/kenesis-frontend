--- conflicted
+++ resolved
@@ -360,72 +360,40 @@
 /**
  * Fetch extended product data with reviews and access information
  */
-<<<<<<< HEAD
 export async function fetchExtendedProduct(
   productId: string
 ): Promise<ExtendedProduct | null> {
-  // Simulate API delay
-  await new Promise((resolve) => setTimeout(resolve, 800));
-
-  try {
-    // First fetch the basic product data
-    const response = await fetch(`/api/products/${productId}`);
-    if (!response.ok) {
-      // Fallback to mock data for demo
-      const mockProducts = await import("@/lib/marketplaceApi").then((m) =>
-        m.fetchProducts(undefined, 1, 50)
-      );
-      const product = mockProducts.data.find(
-        (p: Product) => p.id === productId
-      );
-      if (!product) return null;
-
-      return createExtendedProduct(product);
-=======
-export async function fetchExtendedProduct(productId: string): Promise<ExtendedProduct | null> {
-  console.log('🔍 Fetching extended product from backend:', productId);
+  console.log("🔍 Fetching extended product from backend:", productId);
 
   try {
     // Use the real backend API
-    const { fetchProduct } = await import('@/lib/marketplaceApiReal');
+    const { fetchProduct } = await import("@/lib/marketplaceApiReal");
     const product = await fetchProduct(productId);
-    
+
     if (!product) {
-      console.error('❌ Product not found in backend:', productId);
+      console.error("❌ Product not found in backend:", productId);
       return null;
->>>>>>> 38a81619
     }
 
-    console.log('✅ Successfully fetched product from backend:', product.title);
+    console.log("✅ Successfully fetched product from backend:", product.title);
     return createExtendedProduct(product);
-
   } catch (error) {
-<<<<<<< HEAD
-    console.error("Error fetching extended product:", error);
-    // Fallback to mock data
-    const mockProducts = await import("@/lib/marketplaceApi").then((m) =>
-      m.fetchProducts(undefined, 1, 50)
-    );
-    const product = mockProducts.data.find((p: Product) => p.id === productId);
-    if (!product) return null;
-
-    return createExtendedProduct(product);
-=======
-    console.error('💥 Error fetching extended product from backend:', error);
-    
+    console.error("💥 Error fetching extended product from backend:", error);
+
     // Fallback to mock data for development
-    console.log('🔄 Falling back to mock data for product:', productId);
+    console.log("🔄 Falling back to mock data for product:", productId);
     try {
-      const mockProducts = await import('@/lib/marketplaceApiReal').then(m => m.fetchProducts());
-      const product = mockProducts.data.find(p => p.id === productId);
+      const mockProducts = await import("@/lib/marketplaceApiReal").then((m) =>
+        m.fetchProducts()
+      );
+      const product = mockProducts.data.find((p) => p.id === productId);
       if (!product) return null;
-      
+
       return createExtendedProduct(product);
     } catch (fallbackError) {
-      console.error('💥 Fallback also failed:', fallbackError);
+      console.error("💥 Fallback also failed:", fallbackError);
       return null;
     }
->>>>>>> 38a81619
   }
 }
 

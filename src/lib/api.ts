--- conflicted
+++ resolved
@@ -106,19 +106,32 @@
   };
 }
 
+export interface WalletLinkResponse {
+  user: {
+    _id: string;
+    username?: string;
+    email?: string;
+    walletAddress: string;
+    emailVerified?: boolean;
+    walletMetadata: {
+      chainId: number;
+      verified: boolean;
+      verifiedAt: string;
+      lastSyncAt: string;
+    };
+  };
+  message: string;
+}
+
 /**
-<<<<<<< HEAD
- * Token Management Utilities (Consolidated)
- * Use the centralized TokenManager implementation from lib/tokenManager
-=======
  * Course Management Types
  */
 export interface CreateCourseRequest {
   title: string;
   description: string;
   shortDescription: string;
-  type: 'video' | 'document';
-  level: 'beginner' | 'intermediate' | 'advanced';
+  type: "video" | "document";
+  level: "beginner" | "intermediate" | "advanced";
   language: string;
   price: number;
   tokenToPayWith: string; // JSON string of array
@@ -131,17 +144,17 @@
 }
 
 export interface UpdateCourseRequest {
-  title?: string;           // 3–100 chars, trimmed
+  title?: string; // 3–100 chars, trimmed
   shortDescription?: string; // 20–200 chars, trimmed
-  description?: string;     // 50–5000 chars, trimmed
-  level?: 'beginner' | 'intermediate' | 'advanced';
-  language?: string;        // Format: ^[a-z]{2}(-[A-Z]{2})?$ (e.g., "en", "en-US")
+  description?: string; // 50–5000 chars, trimmed
+  level?: "beginner" | "intermediate" | "advanced";
+  language?: string; // Format: ^[a-z]{2}(-[A-Z]{2})?$ (e.g., "en", "en-US")
   metadata?: {
-    requirements?: string[];     // max 10, each 1–200 chars
+    requirements?: string[]; // max 10, each 1–200 chars
     learningOutcomes?: string[]; // max 15, each 1–200 chars
-    targetAudience?: string[];   // max 10, each 1–100 chars
+    targetAudience?: string[]; // max 10, each 1–100 chars
   };
-  price?: number;          // Course price (accepted but not enforced by schema)
+  price?: number; // Course price (accepted but not enforced by schema)
 }
 
 /**
@@ -186,9 +199,9 @@
 
 // Chapter Update Request - following API documentation
 export interface UpdateChapterRequest {
-  title?: string;           // min: 3, max: 200, trimmed
-  description?: string;     // min: 10, max: 1000, trimmed
-  order?: number;          // integer, min: 1, max: 1000
+  title?: string; // min: 3, max: 200, trimmed
+  description?: string; // min: 10, max: 1000, trimmed
+  order?: number; // integer, min: 1, max: 1000
 }
 
 // Chapter Update Response - following API documentation
@@ -205,7 +218,7 @@
 export interface CreateModuleRequest {
   chapterId: string;
   title: string;
-  type: 'video' | 'document';
+  type: "video" | "document";
   description?: string;
   order?: number;
   duration?: number;
@@ -220,13 +233,13 @@
  * All fields are optional for updates
  */
 export interface UpdateModuleRequest {
-  title?: string;           // Module title (1-200 characters)
-  description?: string;     // Module description (max 1000 characters)
-  order?: number;          // Module order within chapter (minimum 1)
-  duration?: number;       // Module duration in seconds (minimum 0)
-  isPreview?: boolean;     // Whether module is a preview
-  mainFile?: File;         // Optional main content file
-  attachments?: File[];    // Optional array of attachment files (max 10)
+  title?: string; // Module title (1-200 characters)
+  description?: string; // Module description (max 1000 characters)
+  order?: number; // Module order within chapter (minimum 1)
+  duration?: number; // Module duration in seconds (minimum 0)
+  isPreview?: boolean; // Whether module is a preview
+  mainFile?: File; // Optional main content file
+  attachments?: File[]; // Optional array of attachment files (max 10)
   // Note: Removed fields like prerequisites, learningOutcomes, resources, content, etc.
   // as they are not supported by the new backend API
 }
@@ -239,7 +252,7 @@
   chapterId: string;
   title: string;
   description: string;
-  type: 'video' | 'document';
+  type: "video" | "document";
   order: number;
   duration: number;
   isPreview: boolean;
@@ -252,15 +265,15 @@
   id: string;
   title: string;
   slug: string;
-  type: 'video' | 'document';
+  type: "video" | "document";
   shortDescription: string;
   thumbnail: string;
-  level: 'beginner' | 'intermediate' | 'advanced';
+  level: "beginner" | "intermediate" | "advanced";
   language: string;
   pricing: {
-    type: 'paid' | 'free';
+    type: "paid" | "free";
     amount: number;
-    currency: 'USD' | 'ETH' | 'BTC';
+    currency: "USD" | "ETH" | "BTC";
   };
   instructor: {
     id: string;
@@ -289,8 +302,8 @@
   id: string;
   title: string;
   slug: string;
-  type: 'video' | 'document';
-  status: 'draft' | 'submitted' | 'approved' | 'rejected' | 'published';
+  type: "video" | "document";
+  status: "draft" | "submitted" | "approved" | "rejected" | "published";
   shortDescription?: string;
   thumbnail?: string;
   stats: {
@@ -304,7 +317,7 @@
   affiliatePercentage: number;
   accessDuration: number; // -1 for unlimited
   availableQuantity: number;
-  level: 'beginner' | 'intermediate' | 'advanced';
+  level: "beginner" | "intermediate" | "advanced";
   language: string;
   createdAt: string;
   updatedAt: string;
@@ -313,12 +326,12 @@
 }
 
 export interface GetMyCoursesParams {
-  status?: 'draft' | 'submitted' | 'approved' | 'rejected' | 'published';
-  type?: 'video' | 'document';
+  status?: "draft" | "submitted" | "approved" | "rejected" | "published";
+  type?: "video" | "document";
   page?: number; // minimum: 1, default: 1
   limit?: number; // minimum: 1, maximum: 50, default: 10
-  sortBy?: 'createdAt' | 'updatedAt' | 'title';
-  sortOrder?: 'asc' | 'desc';
+  sortBy?: "createdAt" | "updatedAt" | "title";
+  sortOrder?: "asc" | "desc";
 }
 
 export interface MyCoursesResponse {
@@ -341,14 +354,19 @@
 
 export interface GetPublishedCoursesParams {
   q?: string; // Search query (max 100 characters)
-  type?: 'video' | 'document';
-  level?: 'beginner' | 'intermediate' | 'advanced';
-  currency?: 'USD' | 'ETH' | 'BTC';
+  type?: "video" | "document";
+  level?: "beginner" | "intermediate" | "advanced";
+  currency?: "USD" | "ETH" | "BTC";
   minPrice?: number;
   maxPrice?: number;
   instructor?: string; // MongoDB ObjectId
-  sortBy?: 'createdAt' | 'title' | 'price' | 'averageRating' | 'enrollmentCount';
-  sortOrder?: 'asc' | 'desc';
+  sortBy?:
+    | "createdAt"
+    | "title"
+    | "price"
+    | "averageRating"
+    | "enrollmentCount";
+  sortOrder?: "asc" | "desc";
   page?: number; // minimum: 1, default: 1
   limit?: number; // minimum: 1, maximum: 50, default: 20
 }
@@ -377,8 +395,8 @@
   title: string;
   description: string;
   shortDescription: string;
-  type: 'video' | 'document';
-  level: 'beginner' | 'intermediate' | 'advanced';
+  type: "video" | "document";
+  level: "beginner" | "intermediate" | "advanced";
   language: string;
   price: number;
   currency: string;
@@ -388,19 +406,49 @@
   category: string;
   author: string;
   createdAt: string;
-  status: 'draft' | 'submitted' | 'under_review' | 'approved' | 'rejected' | 'published';
+  status:
+    | "draft"
+    | "submitted"
+    | "under_review"
+    | "approved"
+    | "rejected"
+    | "published";
   isPurchased?: boolean;
   purchaseDate?: string;
-  accessLevel?: 'preview' | 'full';
+  accessLevel?: "preview" | "full";
   topics?: string[];
 }
 
 /**
  * Token Management Utilities
->>>>>>> 38a81619
  */
-import { TokenManager } from "@/features/auth/tokenManager";
-export { TokenManager } from "@/features/auth/tokenManager";
+export const TokenManager = {
+  getAccessToken: (): string | null => {
+    if (typeof window === "undefined") return null;
+    return localStorage.getItem("kenesis_access_token");
+  },
+
+  getRefreshToken: (): string | null => {
+    if (typeof window === "undefined") return null;
+    return localStorage.getItem("kenesis_refresh_token");
+  },
+
+  setTokens: (tokens: AuthTokens): void => {
+    if (typeof window === "undefined") return;
+    localStorage.setItem("kenesis_access_token", tokens.accessToken);
+    localStorage.setItem("kenesis_refresh_token", tokens.refreshToken);
+  },
+
+  clearTokens: (): void => {
+    if (typeof window === "undefined") return;
+    localStorage.removeItem("kenesis_access_token");
+    localStorage.removeItem("kenesis_refresh_token");
+  },
+
+  hasTokens: (): boolean => {
+    return !!(TokenManager.getAccessToken() && TokenManager.getRefreshToken());
+  },
+};
 
 /**
  * Core API Client
@@ -438,12 +486,14 @@
           console.warn(`Rate Limited [${response.status}]:`, data);
           return {
             success: false,
-            message: data.message || 'Too many requests. Please wait a moment and try again.',
+            message:
+              data.message ||
+              "Too many requests. Please wait a moment and try again.",
             errors: data.errors,
-            retryAfter: data.retryAfter || 60 // Default to 60 seconds if not provided
+            retryAfter: data.retryAfter || 60, // Default to 60 seconds if not provided
           };
         }
-        
+
         console.error(`API Error [${response.status}]:`, data);
         return {
           success: false,
@@ -570,53 +620,12 @@
   async put<T>(endpoint: string, payload?: any): Promise<ApiResponse<T>> {
     try {
       console.log(`🚀 Making PUT request to: ${this.baseURL}${endpoint}`);
-      console.log('📦 Payload:', JSON.stringify(payload, null, 2));
+      console.log("📦 Payload:", JSON.stringify(payload, null, 2));
 
       // Build headers
       const headers: Record<string, string> = {
-        'Content-Type': 'application/json',
+        "Content-Type": "application/json",
       };
-
-      // Add Authorization header if access token is available
-      const accessToken = TokenManager.getAccessToken();
-      if (accessToken) {
-        headers['Authorization'] = `Bearer ${accessToken}`;
-        console.log('🔑 Added Authorization header');
-      } else {
-        console.log('🔓 No access token found, proceeding without Authorization header');
-      }
-
-      console.log(`📡 Final headers:`, headers);
-      console.log(`📤 Request body:`, JSON.stringify(payload));
-
-      const response = await fetch(`${this.baseURL}${endpoint}`, {
-        method: 'PUT',
-        headers,
-        body: JSON.stringify(payload),
-      });
-
-      console.log(`📥 Response status: ${response.status}`);
-      console.log(
-        "📋 Response headers:",
-        Object.fromEntries(response.headers.entries())
-      );
-
-      return this.handleResponse<T>(response);
-    } catch (error) {
-      console.error(`Network Error on ${endpoint}:`, error);
-      return {
-        success: false,
-        message: "Network error. Please check your connection and try again.",
-      };
-    }
-  }
-
-  async putFormData<T>(endpoint: string, formData: FormData): Promise<ApiResponse<T>> {
-    try {
-      console.log(`🚀 Making FormData PUT request to: ${this.baseURL}${endpoint}`);
-
-      // Build headers (don't set Content-Type for FormData - browser will set it with boundary)
-      const headers: Record<string, string> = {};
 
       // Add Authorization header if access token is available
       const accessToken = TokenManager.getAccessToken();
@@ -630,12 +639,12 @@
       }
 
       console.log(`📡 Final headers:`, headers);
-      console.log("📤 FormData contents:", Array.from(formData.entries()));
+      console.log(`📤 Request body:`, JSON.stringify(payload));
 
       const response = await fetch(`${this.baseURL}${endpoint}`, {
-        method: 'PUT',
+        method: "PUT",
         headers,
-        body: formData,
+        body: JSON.stringify(payload),
       });
 
       console.log(`📥 Response status: ${response.status}`);
@@ -654,30 +663,83 @@
     }
   }
 
+  async putFormData<T>(
+    endpoint: string,
+    formData: FormData
+  ): Promise<ApiResponse<T>> {
+    try {
+      console.log(
+        `🚀 Making FormData PUT request to: ${this.baseURL}${endpoint}`
+      );
+
+      // Build headers (don't set Content-Type for FormData - browser will set it with boundary)
+      const headers: Record<string, string> = {};
+
+      // Add Authorization header if access token is available
+      const accessToken = TokenManager.getAccessToken();
+      if (accessToken) {
+        headers["Authorization"] = `Bearer ${accessToken}`;
+        console.log("🔑 Added Authorization header");
+      } else {
+        console.log(
+          "🔓 No access token found, proceeding without Authorization header"
+        );
+      }
+
+      console.log(`📡 Final headers:`, headers);
+      console.log("📤 FormData contents:", Array.from(formData.entries()));
+
+      const response = await fetch(`${this.baseURL}${endpoint}`, {
+        method: "PUT",
+        headers,
+        body: formData,
+      });
+
+      console.log(`📥 Response status: ${response.status}`);
+      console.log(
+        "📋 Response headers:",
+        Object.fromEntries(response.headers.entries())
+      );
+
+      return this.handleResponse<T>(response);
+    } catch (error) {
+      console.error(`Network Error on ${endpoint}:`, error);
+      return {
+        success: false,
+        message: "Network error. Please check your connection and try again.",
+      };
+    }
+  }
+
   async delete<T>(endpoint: string): Promise<ApiResponse<T>> {
     try {
       console.log(`🚀 Making DELETE request to: ${this.baseURL}${endpoint}`);
       const headers: Record<string, string> = {};
       const accessToken = TokenManager.getAccessToken();
       if (accessToken) {
-        headers['Authorization'] = `Bearer ${accessToken}`;
-        console.log('🔑 Added Authorization header');
+        headers["Authorization"] = `Bearer ${accessToken}`;
+        console.log("🔑 Added Authorization header");
       } else {
-        console.log('🔓 No access token found, proceeding without Authorization header');
+        console.log(
+          "🔓 No access token found, proceeding without Authorization header"
+        );
       }
       console.log(`📡 Final headers:`, headers);
       const response = await fetch(`${this.baseURL}${endpoint}`, {
-        method: 'DELETE',
+        method: "DELETE",
         headers,
       });
       console.log(`📥 Response status: ${response.status}`);
-      console.log('📋 Response headers:', Object.fromEntries(response.headers.entries()));
+      console.log(
+        "📋 Response headers:",
+        Object.fromEntries(response.headers.entries())
+      );
       return this.handleResponse<T>(response);
     } catch (error) {
       console.error(`Network Error on DELETE ${endpoint}:`, error);
       return {
         success: false,
-        message: 'Network error. Please check your connection and try again.'
+        message: "Network error. Please check your connection and try again.",
       };
     }
   }
@@ -688,29 +750,37 @@
       const headers: Record<string, string> = {};
       const accessToken = TokenManager.getAccessToken();
       if (accessToken) {
-        headers['Authorization'] = `Bearer ${accessToken}`;
-        console.log('🔑 Added Authorization header');
+        headers["Authorization"] = `Bearer ${accessToken}`;
+        console.log("🔑 Added Authorization header");
       } else {
-        console.log('🔓 No access token found, proceeding without Authorization header');
+        console.log(
+          "🔓 No access token found, proceeding without Authorization header"
+        );
       }
       console.log(`📡 Final headers:`, headers);
       const response = await fetch(`${this.baseURL}${endpoint}`, {
-        method: 'GET',
+        method: "GET",
         headers,
       });
       console.log(`📥 Response status: ${response.status}`);
-      console.log('📋 Response headers:', Object.fromEntries(response.headers.entries()));
+      console.log(
+        "📋 Response headers:",
+        Object.fromEntries(response.headers.entries())
+      );
       return this.handleResponse<T>(response);
     } catch (error) {
       console.error(`Network Error on GET ${endpoint}:`, error);
       return {
         success: false,
-        message: 'Network error. Please check your connection and try again.'
+        message: "Network error. Please check your connection and try again.",
       };
     }
   }
 
-  async getWithQuery<T>(endpoint: string, params?: Record<string, any>): Promise<ApiResponse<T>> {
+  async getWithQuery<T>(
+    endpoint: string,
+    params?: Record<string, any>
+  ): Promise<ApiResponse<T>> {
     const queryParams = new URLSearchParams();
     if (params) {
       Object.entries(params).forEach(([key, value]) => {
@@ -719,7 +789,9 @@
         }
       });
     }
-    const fullEndpoint = queryParams.toString() ? `${endpoint}?${queryParams}` : endpoint;
+    const fullEndpoint = queryParams.toString()
+      ? `${endpoint}?${queryParams}`
+      : endpoint;
     return this.get<T>(fullEndpoint);
   }
 
@@ -728,29 +800,38 @@
    * Converts FormData to JSON when no files are present to ensure proper typing
    * Filters out unwanted fields and handles type conversions
    */
-  async updateModuleWithProperTypes<T>(endpoint: string, formData: FormData): Promise<ApiResponse<T>> {
+  async updateModuleWithProperTypes<T>(
+    endpoint: string,
+    formData: FormData
+  ): Promise<ApiResponse<T>> {
     try {
-      console.log(`🚀 Making smart update request to: ${this.baseURL}${endpoint}`);
+      console.log(
+        `🚀 Making smart update request to: ${this.baseURL}${endpoint}`
+      );
 
       // Fields to exclude from the update
       const excludedFields = [
-        'prerequisites',
-        'learningOutcome', 
-        'learningOutcomes',
-        'resource',
-        'resources',
-        'content',
-        'contentTitle',
-        'section'
+        "prerequisites",
+        "learningOutcome",
+        "learningOutcomes",
+        "resource",
+        "resources",
+        "content",
+        "contentTitle",
+        "section",
       ];
 
       // Check if FormData contains any files
       let hasFiles = false;
       const cleanedFormData = new FormData();
-      
+
       for (const [key, value] of formData.entries()) {
         // Skip excluded fields
-        if (excludedFields.includes(key) || key.includes('content[') || key.includes('learningObjectives[')) {
+        if (
+          excludedFields.includes(key) ||
+          key.includes("content[") ||
+          key.includes("learningObjectives[")
+        ) {
           console.log(`🚫 Excluding field: ${key}`);
           continue;
         }
@@ -760,14 +841,14 @@
           cleanedFormData.append(key, value);
         } else {
           // Handle type conversions for FormData
-          if (key === 'duration' || key === 'order') {
+          if (key === "duration" || key === "order") {
             const numValue = parseInt(value as string, 10);
             if (!isNaN(numValue)) {
               cleanedFormData.append(key, numValue.toString());
             }
-          } else if (key === 'isRequired' || key === 'isPreview') {
+          } else if (key === "isRequired" || key === "isPreview") {
             // Convert string boolean values
-            const boolValue = value === 'true';
+            const boolValue = value === "true";
             cleanedFormData.append(key, boolValue.toString());
           } else {
             cleanedFormData.append(key, value);
@@ -775,46 +856,54 @@
         }
       }
 
-      console.log('🧹 Cleaned FormData entries:');
+      console.log("🧹 Cleaned FormData entries:");
       for (const [key, value] of cleanedFormData.entries()) {
-        console.log(`  ✅ ${key}: ${value instanceof File ? `[File: ${value.name}]` : `${value} (${typeof value})`}`);
+        console.log(
+          `  ✅ ${key}: ${
+            value instanceof File
+              ? `[File: ${value.name}]`
+              : `${value} (${typeof value})`
+          }`
+        );
       }
 
       if (hasFiles) {
         // Use FormData for file uploads
-        console.log('📎 Files detected, using cleaned FormData');
+        console.log("📎 Files detected, using cleaned FormData");
         return this.putFormData<T>(endpoint, cleanedFormData);
       } else {
         // Convert to JSON for better type handling
-        console.log('📝 No files detected, converting to JSON for proper types');
+        console.log(
+          "📝 No files detected, converting to JSON for proper types"
+        );
         const jsonData: any = {};
-        
+
         for (const [key, value] of cleanedFormData.entries()) {
           // Handle special type conversions
-          if (key === 'duration' || key === 'order') {
+          if (key === "duration" || key === "order") {
             const numValue = parseInt(value as string, 10);
             if (!isNaN(numValue)) {
               jsonData[key] = numValue;
             }
-          } else if (key === 'isRequired' || key === 'isPreview') {
-            jsonData[key] = value === 'true';
+          } else if (key === "isRequired" || key === "isPreview") {
+            jsonData[key] = value === "true";
           } else {
             jsonData[key] = value;
           }
         }
-        
-        console.log('🔄 Final JSON data with proper types:');
+
+        console.log("🔄 Final JSON data with proper types:");
         Object.entries(jsonData).forEach(([key, value]) => {
           console.log(`  ✅ ${key}: ${value} (${typeof value})`);
         });
-        console.log('📤 Sending JSON:', jsonData);
+        console.log("📤 Sending JSON:", jsonData);
         return this.put<T>(endpoint, jsonData);
       }
     } catch (error) {
       console.error(`Network Error on ${endpoint}:`, error);
       return {
         success: false,
-        message: 'Network error. Please check your connection and try again.'
+        message: "Network error. Please check your connection and try again.",
       };
     }
   }
@@ -825,18 +914,18 @@
   private setNestedProperty(obj: any, path: string, value: any): void {
     const keys = path.split(/[\[\]]+/).filter(Boolean);
     let current = obj;
-    
+
     for (let i = 0; i < keys.length - 1; i++) {
       const key = keys[i];
       const nextKey = keys[i + 1];
-      
+
       if (!current[key]) {
         // Create array if next key is numeric, object otherwise
         current[key] = /^\d+$/.test(nextKey) ? [] : {};
       }
       current = current[key];
     }
-    
+
     const finalKey = keys[keys.length - 1];
     current[finalKey] = value;
   }
@@ -939,17 +1028,24 @@
    * Requires multipart/form-data and Authorization header
    * Following exact API specification
    */
-  createCourse: async (courseData: FormData): Promise<ApiResponse<{ 
-    course: {
-      id: string; 
-      title: string; 
-      slug: string; 
-      status: string; 
-      createdAt: string; 
-    };
-    uploadStats?: { thumbnailUploaded: boolean; previewVideoUploaded: boolean; }; 
-  }>> => {
-    return apiClient.postFormData('/api/courses', courseData);
+  createCourse: async (
+    courseData: FormData
+  ): Promise<
+    ApiResponse<{
+      course: {
+        id: string;
+        title: string;
+        slug: string;
+        status: string;
+        createdAt: string;
+      };
+      uploadStats?: {
+        thumbnailUploaded: boolean;
+        previewVideoUploaded: boolean;
+      };
+    }>
+  > => {
+    return apiClient.postFormData("/api/courses", courseData);
   },
 
   /**
@@ -957,18 +1053,23 @@
    * POST /api/courses/{courseId}/chapters
    * Requires Authorization header
    */
-  createChapter: async (courseId: string, chapterData: { title: string; description: string; order?: number }): Promise<ApiResponse<{
-    id: string;
-    courseId: string;
-    title: string;
-    description: string;
-    status: string;
-    order: number;
-    moduleCount: number;
-    totalDuration: number;
-    createdAt: string;
-    updatedAt: string;
-  }>> => {
+  createChapter: async (
+    courseId: string,
+    chapterData: { title: string; description: string; order?: number }
+  ): Promise<
+    ApiResponse<{
+      id: string;
+      courseId: string;
+      title: string;
+      description: string;
+      status: string;
+      order: number;
+      moduleCount: number;
+      totalDuration: number;
+      createdAt: string;
+      updatedAt: string;
+    }>
+  > => {
     return apiClient.post(`/api/courses/${courseId}/chapters`, chapterData);
   },
 
@@ -977,36 +1078,33 @@
    * POST /api/courses/{courseId}/modules
    * Requires multipart/form-data and Authorization header
    */
-<<<<<<< HEAD
   createModule: async (
     courseId: string,
     moduleData: FormData
-  ): Promise<ApiResponse<unknown>> => {
+  ): Promise<
+    ApiResponse<{
+      module: {
+        id: string;
+        chapterId: string;
+        title: string;
+        type: string;
+        status: string;
+        order: number;
+        duration?: number;
+        isPreview: boolean;
+        createdAt: string;
+      };
+      uploadStats: {
+        mainFileUploaded: boolean;
+        attachmentsCount: number;
+        totalFiles: number;
+      };
+    }>
+  > => {
     return apiClient.postFormData(
       `/api/courses/${courseId}/modules`,
       moduleData
     );
-=======
-  createModule: async (courseId: string, moduleData: FormData): Promise<ApiResponse<{
-    module: {
-      id: string;
-      chapterId: string;
-      title: string;
-      type: string;
-      status: string;
-      order: number;
-      duration?: number;
-      isPreview: boolean;
-      createdAt: string;
-    };
-    uploadStats: {
-      mainFileUploaded: boolean;
-      attachmentsCount: number;
-      totalFiles: number;
-    };
-  }>> => {
-    return apiClient.postFormData(`/api/courses/${courseId}/modules`, moduleData);
->>>>>>> 38a81619
   },
 
   /**
@@ -1014,16 +1112,13 @@
    * POST /api/courses/{courseId}/submit-for-review
    * Requires Authorization header
    */
-<<<<<<< HEAD
   submitForReview: async (
     courseId: string,
-    submissionNotes?: string
-  ): Promise<ApiResponse<unknown>> => {
+    message?: string
+  ): Promise<ApiResponse> => {
     return apiClient.post(`/api/courses/${courseId}/submit-for-review`, {
-      submissionNotes,
-=======
-  submitForReview: async (courseId: string, message?: string): Promise<ApiResponse> => {
-    return apiClient.post(`/api/courses/${courseId}/submit-for-review`, { message });
+      message,
+    });
   },
 
   /**
@@ -1032,9 +1127,11 @@
    * No authentication required
    * Supports filtering, search, sorting, and pagination
    */
-  getPublishedCourses: async (params?: GetPublishedCoursesParams): Promise<ApiResponse<PublishedCoursesResponse>> => {
-    console.log('Fetching published courses with params:', params);
-    return apiClient.getWithQuery('/api/courses', params);
+  getPublishedCourses: async (
+    params?: GetPublishedCoursesParams
+  ): Promise<ApiResponse<PublishedCoursesResponse>> => {
+    console.log("Fetching published courses with params:", params);
+    return apiClient.getWithQuery("/api/courses", params);
   },
 
   /**
@@ -1043,23 +1140,37 @@
    * Requires authentication
    * Supports filtering, sorting, and pagination
    */
-  getMyCourses: async (params?: GetMyCoursesParams): Promise<ApiResponse<MyCoursesResponse>> => {
-    console.log('📚 [API] Starting getMyCourses request...');
-    console.log('📚 [API] Request params:', JSON.stringify(params, null, 2));
-    console.log('📚 [API] API endpoint: /api/courses/my-courses');
-    
-    const response = await apiClient.getWithQuery('/api/courses/my-courses', params) as ApiResponse<MyCoursesResponse>;
-    
-    console.log('📚 [API] getMyCourses response received:', JSON.stringify(response, null, 2));
-    
+  getMyCourses: async (
+    params?: GetMyCoursesParams
+  ): Promise<ApiResponse<MyCoursesResponse>> => {
+    console.log("📚 [API] Starting getMyCourses request...");
+    console.log("📚 [API] Request params:", JSON.stringify(params, null, 2));
+    console.log("📚 [API] API endpoint: /api/courses/my-courses");
+
+    const response = (await apiClient.getWithQuery(
+      "/api/courses/my-courses",
+      params
+    )) as ApiResponse<MyCoursesResponse>;
+
+    console.log(
+      "📚 [API] getMyCourses response received:",
+      JSON.stringify(response, null, 2)
+    );
+
     if (response.success) {
-      console.log('✅ [API] My courses fetched successfully');
-      console.log('✅ [API] Courses data:', JSON.stringify(response.data, null, 2));
+      console.log("✅ [API] My courses fetched successfully");
+      console.log(
+        "✅ [API] Courses data:",
+        JSON.stringify(response.data, null, 2)
+      );
     } else {
-      console.error('❌ [API] Failed to fetch my courses:', response.message);
-      console.error('❌ [API] Full error response:', JSON.stringify(response, null, 2));
-    }
-    
+      console.error("❌ [API] Failed to fetch my courses:", response.message);
+      console.error(
+        "❌ [API] Full error response:",
+        JSON.stringify(response, null, 2)
+      );
+    }
+
     return response;
   },
 
@@ -1068,22 +1179,31 @@
    * GET /api/courses/{courseId}
    */
   getCourse: async (courseId: string): Promise<ApiResponse<any>> => {
-    console.log('📖 [API] Starting getCourse request...');
-    console.log('📖 [API] Course ID:', courseId);
-    console.log('📖 [API] API endpoint: /api/courses/' + courseId);
-    
+    console.log("📖 [API] Starting getCourse request...");
+    console.log("📖 [API] Course ID:", courseId);
+    console.log("📖 [API] API endpoint: /api/courses/" + courseId);
+
     const response = await apiClient.get(`/api/courses/${courseId}`);
-    
-    console.log('📖 [API] getCourse response received:', JSON.stringify(response, null, 2));
-    
+
+    console.log(
+      "📖 [API] getCourse response received:",
+      JSON.stringify(response, null, 2)
+    );
+
     if (response.success) {
-      console.log('✅ [API] Course fetched successfully');
-      console.log('✅ [API] Course data:', JSON.stringify(response.data, null, 2));
+      console.log("✅ [API] Course fetched successfully");
+      console.log(
+        "✅ [API] Course data:",
+        JSON.stringify(response.data, null, 2)
+      );
     } else {
-      console.error('❌ [API] Failed to fetch course:', response.message);
-      console.error('❌ [API] Full error response:', JSON.stringify(response, null, 2));
-    }
-    
+      console.error("❌ [API] Failed to fetch course:", response.message);
+      console.error(
+        "❌ [API] Full error response:",
+        JSON.stringify(response, null, 2)
+      );
+    }
+
     return response;
   },
 
@@ -1092,8 +1212,11 @@
    * PUT /api/courses/{courseId}
    * Requires authorization
    */
-  updateCourse: async (courseId: string, courseData: UpdateCourseRequest): Promise<ApiResponse<any>> => {
-    console.log('🎓 Updating course:', {
+  updateCourse: async (
+    courseId: string,
+    courseData: UpdateCourseRequest
+  ): Promise<ApiResponse<any>> => {
+    console.log("🎓 Updating course:", {
       courseId,
       hasTitle: !!courseData.title,
       hasShortDescription: !!courseData.shortDescription,
@@ -1101,16 +1224,19 @@
       level: courseData.level,
       language: courseData.language,
       hasMetadata: !!courseData.metadata,
-      hasPrice: typeof courseData.price === 'number',
-      updateFields: Object.keys(courseData)
+      hasPrice: typeof courseData.price === "number",
+      updateFields: Object.keys(courseData),
     });
 
-    const response = await apiClient.put(`/api/courses/${courseId}`, courseData);
-    
+    const response = await apiClient.put(
+      `/api/courses/${courseId}`,
+      courseData
+    );
+
     if (response.success) {
-      console.log('✅ Course update successful');
+      console.log("✅ Course update successful");
     } else {
-      console.error('❌ Course update failed:', response.message);
+      console.error("❌ Course update failed:", response.message);
     }
 
     return response;
@@ -1120,24 +1246,41 @@
    * Get course chapters with optional modules
    * GET /api/courses/{courseId}/chapters
    */
-  getChapters: async (courseId: string, includeModules: boolean = false): Promise<ApiResponse<any>> => {
-    console.log('📚 [API] Starting getChapters request...');
-    console.log('📚 [API] Course ID:', courseId);
-    console.log('📚 [API] Include modules:', includeModules);
-    console.log('📚 [API] API endpoint: /api/courses/' + courseId + '/chapters');
-    
-    const response = await apiClient.getWithQuery(`/api/courses/${courseId}/chapters`, { includeModules });
-    
-    console.log('📚 [API] getChapters response received:', JSON.stringify(response, null, 2));
-    
+  getChapters: async (
+    courseId: string,
+    includeModules: boolean = false
+  ): Promise<ApiResponse<any>> => {
+    console.log("📚 [API] Starting getChapters request...");
+    console.log("📚 [API] Course ID:", courseId);
+    console.log("📚 [API] Include modules:", includeModules);
+    console.log(
+      "📚 [API] API endpoint: /api/courses/" + courseId + "/chapters"
+    );
+
+    const response = await apiClient.getWithQuery(
+      `/api/courses/${courseId}/chapters`,
+      { includeModules }
+    );
+
+    console.log(
+      "📚 [API] getChapters response received:",
+      JSON.stringify(response, null, 2)
+    );
+
     if (response.success) {
-      console.log('✅ [API] Chapters fetched successfully');
-      console.log('✅ [API] Chapters data:', JSON.stringify(response.data, null, 2));
+      console.log("✅ [API] Chapters fetched successfully");
+      console.log(
+        "✅ [API] Chapters data:",
+        JSON.stringify(response.data, null, 2)
+      );
     } else {
-      console.error('❌ [API] Failed to fetch chapters:', response.message);
-      console.error('❌ [API] Full error response:', JSON.stringify(response, null, 2));
-    }
-    
+      console.error("❌ [API] Failed to fetch chapters:", response.message);
+      console.error(
+        "❌ [API] Full error response:",
+        JSON.stringify(response, null, 2)
+      );
+    }
+
     return response;
   },
 
@@ -1145,7 +1288,10 @@
    * Get single chapter details
    * GET /api/courses/{courseId}/chapters/{chapterId}
    */
-  getChapter: async (courseId: string, chapterId: string): Promise<ApiResponse<any>> => {
+  getChapter: async (
+    courseId: string,
+    chapterId: string
+  ): Promise<ApiResponse<any>> => {
     return apiClient.get(`/api/courses/${courseId}/chapters/${chapterId}`);
   },
 
@@ -1155,26 +1301,25 @@
    * Following the API documentation for chapter updates
    */
   updateChapter: async (
-    courseId: string, 
-    chapterId: string, 
+    courseId: string,
+    chapterId: string,
     chapterData: UpdateChapterRequest
   ): Promise<ApiResponse<UpdateChapterResponse>> => {
-    console.log('🚀 Chapter update request:', {
+    console.log("🚀 Chapter update request:", {
       endpoint: `/api/courses/${courseId}/chapters/${chapterId}`,
-      method: 'PUT',
-      data: chapterData
+      method: "PUT",
+      data: chapterData,
     });
 
     const response = await apiClient.put<UpdateChapterResponse>(
-      `/api/courses/${courseId}/chapters/${chapterId}`, 
+      `/api/courses/${courseId}/chapters/${chapterId}`,
       chapterData
     );
 
-    console.log('📥 Chapter update response:', {
+    console.log("📥 Chapter update response:", {
       success: response.success,
       message: response.message,
-      hasData: !!response.data
->>>>>>> 38a81619
+      hasData: !!response.data,
     });
 
     return response;
@@ -1184,7 +1329,10 @@
    * Delete chapter
    * DELETE /api/courses/{courseId}/chapters/{chapterId}
    */
-  deleteChapter: async (courseId: string, chapterId: string): Promise<ApiResponse<any>> => {
+  deleteChapter: async (
+    courseId: string,
+    chapterId: string
+  ): Promise<ApiResponse<any>> => {
     return apiClient.delete(`/api/courses/${courseId}/chapters/${chapterId}`);
   },
 
@@ -1192,26 +1340,34 @@
    * Get modules for a specific chapter (NEW - matches backend controller)
    * GET /api/chapters/{chapterId}/modules
    */
-  getModulesForChapter: async (chapterId: string, params?: {
-    status?: 'draft' | 'published';
-    type?: 'video' | 'document';
-    includeUnpublished?: boolean;
-    sortBy?: 'order' | 'createdAt' | 'title';
-    sortOrder?: 'asc' | 'desc';
-    page?: number;
-    limit?: number;
-    includeStats?: boolean;
-  }): Promise<ApiResponse<{
-    modules: any[];
-    stats?: {
-      totalModules: number;
-      videoModules: number;
-      documentModules: number;
-      previewModules: number;
-      totalDuration: number;
-    };
-  }>> => {
-    return apiClient.getWithQuery(`/api/courses/modules/chapters/${chapterId}/modules`, params);
+  getModulesForChapter: async (
+    chapterId: string,
+    params?: {
+      status?: "draft" | "published";
+      type?: "video" | "document";
+      includeUnpublished?: boolean;
+      sortBy?: "order" | "createdAt" | "title";
+      sortOrder?: "asc" | "desc";
+      page?: number;
+      limit?: number;
+      includeStats?: boolean;
+    }
+  ): Promise<
+    ApiResponse<{
+      modules: any[];
+      stats?: {
+        totalModules: number;
+        videoModules: number;
+        documentModules: number;
+        previewModules: number;
+        totalDuration: number;
+      };
+    }>
+  > => {
+    return apiClient.getWithQuery(
+      `/api/courses/modules/chapters/${chapterId}/modules`,
+      params
+    );
   },
 
   /**
@@ -1219,20 +1375,25 @@
    * GET /api/courses/{courseId}/modules
    * Supports filtering by chapterId (required), status, and type
    */
-  getModules: async (courseId: string, params: {
-    chapterId: string; // Required by backend
-    status?: 'draft' | 'published';
-    type?: 'video' | 'document';
-  }): Promise<ApiResponse<{
-    modules: any[];
-    stats: {
-      totalModules: number;
-      videoModules: number;
-      documentModules: number;
-      previewModules: number;
-      totalDuration: number;
-    };
-  }>> => {
+  getModules: async (
+    courseId: string,
+    params: {
+      chapterId: string; // Required by backend
+      status?: "draft" | "published";
+      type?: "video" | "document";
+    }
+  ): Promise<
+    ApiResponse<{
+      modules: any[];
+      stats: {
+        totalModules: number;
+        videoModules: number;
+        documentModules: number;
+        previewModules: number;
+        totalDuration: number;
+      };
+    }>
+  > => {
     return apiClient.getWithQuery(`/api/courses/${courseId}/modules`, params);
   },
 
@@ -1241,48 +1402,78 @@
    * GET /api/courses/{courseId}/modules/{moduleId}/content
    * Updated to new endpoint format
    */
-  getModuleContent: async (courseId: string, moduleId: string): Promise<ApiResponse<{
-    id: string;
-    chapterId: string;
-    title: string;
-    description: string;
-    type: 'video' | 'document';
-    order: number;
-    duration: number;
-    videoUrl?: string;
-    attachments?: Array<{
+  getModuleContent: async (
+    courseId: string,
+    moduleId: string
+  ): Promise<
+    ApiResponse<{
       id: string;
-      name: string;
-      url: string;
-      type: string;
-      size: number;
-    }>;
-    isPreview: boolean;
-    metadata?: {
-      accessedAt: string;
-      hasAccess: boolean;
-    };
-    createdAt: string;
-    updatedAt: string;
-  }>> => {
-    console.log('🎥 [API] Starting getModuleContent request...');
-    console.log('🎥 [API] Course ID:', courseId);
-    console.log('🎥 [API] Module ID:', moduleId);
-    console.log('🎥 [API] CourseId type:', typeof courseId, 'ModuleId type:', typeof moduleId);
-    console.log('🎥 [API] API endpoint: /api/courses/' + courseId + '/modules/' + moduleId + '/content');
-    
-    const response = await apiClient.get(`/api/courses/${courseId}/modules/${moduleId}/content`);
-    
-    console.log('🎥 [API] getModuleContent response received:', JSON.stringify(response, null, 2));
-    
+      chapterId: string;
+      title: string;
+      description: string;
+      type: "video" | "document";
+      order: number;
+      duration: number;
+      videoUrl?: string;
+      attachments?: Array<{
+        id: string;
+        name: string;
+        url: string;
+        type: string;
+        size: number;
+      }>;
+      isPreview: boolean;
+      metadata?: {
+        accessedAt: string;
+        hasAccess: boolean;
+      };
+      createdAt: string;
+      updatedAt: string;
+    }>
+  > => {
+    console.log("🎥 [API] Starting getModuleContent request...");
+    console.log("🎥 [API] Course ID:", courseId);
+    console.log("🎥 [API] Module ID:", moduleId);
+    console.log(
+      "🎥 [API] CourseId type:",
+      typeof courseId,
+      "ModuleId type:",
+      typeof moduleId
+    );
+    console.log(
+      "🎥 [API] API endpoint: /api/courses/" +
+        courseId +
+        "/modules/" +
+        moduleId +
+        "/content"
+    );
+
+    const response = await apiClient.get(
+      `/api/courses/${courseId}/modules/${moduleId}/content`
+    );
+
+    console.log(
+      "🎥 [API] getModuleContent response received:",
+      JSON.stringify(response, null, 2)
+    );
+
     if (response.success) {
-      console.log('✅ [API] Module content fetched successfully');
-      console.log('✅ [API] Module content data:', JSON.stringify(response.data, null, 2));
+      console.log("✅ [API] Module content fetched successfully");
+      console.log(
+        "✅ [API] Module content data:",
+        JSON.stringify(response.data, null, 2)
+      );
     } else {
-      console.error('❌ [API] Failed to fetch module content:', response.message);
-      console.error('❌ [API] Full error response:', JSON.stringify(response, null, 2));
-    }
-    
+      console.error(
+        "❌ [API] Failed to fetch module content:",
+        response.message
+      );
+      console.error(
+        "❌ [API] Full error response:",
+        JSON.stringify(response, null, 2)
+      );
+    }
+
     return response as any;
   },
 
@@ -1291,20 +1482,41 @@
    * PUT /api/courses/{courseId}/modules/{moduleId}
    * New endpoint format as per backend API documentation
    */
-  updateModule: async (courseId: string, moduleId: string, moduleData: FormData): Promise<ApiResponse<UpdateModuleResponse>> => {
-    console.log('🔧 API updateModule called with NEW ENDPOINT:', { courseId, moduleId });
-    console.log('🔧 CourseId type:', typeof courseId, 'ModuleId type:', typeof moduleId);
-    console.log('🔧 FormData entries:', Array.from(moduleData.entries()));
-    
-    return apiClient.updateModuleWithProperTypes<UpdateModuleResponse>(`/api/courses/${courseId}/modules/${moduleId}`, moduleData);
+  updateModule: async (
+    courseId: string,
+    moduleId: string,
+    moduleData: FormData
+  ): Promise<ApiResponse<UpdateModuleResponse>> => {
+    console.log("🔧 API updateModule called with NEW ENDPOINT:", {
+      courseId,
+      moduleId,
+    });
+    console.log(
+      "🔧 CourseId type:",
+      typeof courseId,
+      "ModuleId type:",
+      typeof moduleId
+    );
+    console.log("🔧 FormData entries:", Array.from(moduleData.entries()));
+
+    return apiClient.updateModuleWithProperTypes<UpdateModuleResponse>(
+      `/api/courses/${courseId}/modules/${moduleId}`,
+      moduleData
+    );
   },
 
   /**
    * Delete module
    * DELETE /api/courses/{courseId}/chapters/{chapterId}/modules/{moduleId}
    */
-  deleteModule: async (courseId: string, chapterId: string, moduleId: string): Promise<ApiResponse<any>> => {
-    return apiClient.delete(`/api/courses/${courseId}/chapters/${chapterId}/modules/${moduleId}`);
+  deleteModule: async (
+    courseId: string,
+    chapterId: string,
+    moduleId: string
+  ): Promise<ApiResponse<any>> => {
+    return apiClient.delete(
+      `/api/courses/${courseId}/chapters/${chapterId}/modules/${moduleId}`
+    );
   },
 
   /**
@@ -1319,8 +1531,10 @@
    * Get course categories
    * GET /api/courses/categories
    */
-  getCategories: async (): Promise<ApiResponse<Array<{ id: string; name: string; count: number }>>> => {
-    return apiClient.get('/api/courses/categories');
+  getCategories: async (): Promise<
+    ApiResponse<Array<{ id: string; name: string; count: number }>>
+  > => {
+    return apiClient.get("/api/courses/categories");
   },
 
   /**
@@ -1330,22 +1544,34 @@
   getMyPurchases: async (params?: {
     page?: number;
     limit?: number;
-    status?: 'active' | 'expired' | 'all';
+    status?: "active" | "expired" | "all";
   }): Promise<ApiResponse<any>> => {
-    console.log('🛒 [API] Starting getMyPurchases request...');
-    console.log('🛒 [API] Request params:', JSON.stringify(params, null, 2));
-    console.log('🛒 [API] API endpoint: /api/courses/purchases/my-purchases');
-    
-    const response = await apiClient.getWithQuery('/api/courses/purchases/my-purchases', params);
-    
-    console.log('🛒 [API] getMyPurchases response received:', JSON.stringify(response, null, 2));
-    
+    console.log("🛒 [API] Starting getMyPurchases request...");
+    console.log("🛒 [API] Request params:", JSON.stringify(params, null, 2));
+    console.log("🛒 [API] API endpoint: /api/courses/purchases/my-purchases");
+
+    const response = await apiClient.getWithQuery(
+      "/api/courses/purchases/my-purchases",
+      params
+    );
+
+    console.log(
+      "🛒 [API] getMyPurchases response received:",
+      JSON.stringify(response, null, 2)
+    );
+
     if (response.success) {
-      console.log('✅ [API] User purchases fetched successfully');
-      console.log('✅ [API] Purchases data:', JSON.stringify(response.data, null, 2));
+      console.log("✅ [API] User purchases fetched successfully");
+      console.log(
+        "✅ [API] Purchases data:",
+        JSON.stringify(response.data, null, 2)
+      );
     } else {
-      console.error('❌ [API] Failed to fetch purchases:', response.message);
-      console.error('❌ [API] Full error response:', JSON.stringify(response, null, 2));
+      console.error("❌ [API] Failed to fetch purchases:", response.message);
+      console.error(
+        "❌ [API] Full error response:",
+        JSON.stringify(response, null, 2)
+      );
     }
 
     return response;
@@ -1356,20 +1582,36 @@
    * GET /api/courses/purchases/access/{courseId}
    */
   checkCourseAccess: async (courseId: string): Promise<ApiResponse<any>> => {
-    console.log('🔐 [API] Starting checkCourseAccess request...');
-    console.log('🔐 [API] Course ID:', courseId);
-    console.log('🔐 [API] API endpoint: /api/courses/purchases/access/' + courseId);
-    
-    const response = await apiClient.get(`/api/courses/purchases/access/${courseId}`);
-    
-    console.log('🔐 [API] checkCourseAccess response received:', JSON.stringify(response, null, 2));
-    
+    console.log("🔐 [API] Starting checkCourseAccess request...");
+    console.log("🔐 [API] Course ID:", courseId);
+    console.log(
+      "🔐 [API] API endpoint: /api/courses/purchases/access/" + courseId
+    );
+
+    const response = await apiClient.get(
+      `/api/courses/purchases/access/${courseId}`
+    );
+
+    console.log(
+      "🔐 [API] checkCourseAccess response received:",
+      JSON.stringify(response, null, 2)
+    );
+
     if (response.success) {
-      console.log('✅ [API] Course access checked successfully');
-      console.log('✅ [API] Access data:', JSON.stringify(response.data, null, 2));
+      console.log("✅ [API] Course access checked successfully");
+      console.log(
+        "✅ [API] Access data:",
+        JSON.stringify(response.data, null, 2)
+      );
     } else {
-      console.error('❌ [API] Failed to check course access:', response.message);
-      console.error('❌ [API] Full error response:', JSON.stringify(response, null, 2));
+      console.error(
+        "❌ [API] Failed to check course access:",
+        response.message
+      );
+      console.error(
+        "❌ [API] Full error response:",
+        JSON.stringify(response, null, 2)
+      );
     }
 
     return response;
@@ -1387,7 +1629,7 @@
    * Requires Authorization header
    */
   getProfile: async (): Promise<ApiResponse<{ user: ApiUser }>> => {
-    return apiClient.get<{ user: ApiUser }>('/api/users/profile');
+    return apiClient.get<{ user: ApiUser }>("/api/users/profile");
   },
 };
 
@@ -1412,18 +1654,17 @@
   return `${minutes} minute${minutes > 1 ? "s" : ""}`;
 };
 
-
 /**
  * Utility function to convert CreateModuleRequest to FormData
  */
 // export const createModuleFormData = (moduleData: CreateModuleRequest): FormData => {
 //   const formData = new FormData();
-  
+
 //   // Required fields
 //   formData.append('chapterId', moduleData.chapterId);
 //   formData.append('title', moduleData.title);
 //   formData.append('type', moduleData.type);
-  
+
 //   // Optional fields
 //   if (moduleData.description) {
 //     formData.append('description', moduleData.description);
@@ -1445,7 +1686,7 @@
 //       formData.append('attachments', attachment);
 //     });
 //   }
-  
+
 //   return formData;
 // };
 
@@ -1453,64 +1694,71 @@
  * Utility function to convert CreateCourseRequest to FormData
  * Following backend API specifications exactly
  */
-export const createCourseFormData = (courseData: CreateCourseRequest): FormData => {
+export const createCourseFormData = (
+  courseData: CreateCourseRequest
+): FormData => {
   const formData = new FormData();
-  
+
   // Required fields
-  formData.append('title', courseData.title);
-  formData.append('description', courseData.description);
-  formData.append('shortDescription', courseData.shortDescription);
-  formData.append('type', courseData.type);
-  formData.append('level', courseData.level);
-  formData.append('language', courseData.language);
-  formData.append('price', courseData.price.toString());
-  formData.append('tokenToPayWith', courseData.tokenToPayWith);
-  formData.append('accessDuration', courseData.accessDuration.toString());
-  formData.append('affiliatePercentage', courseData.affiliatePercentage.toString());
-  formData.append('availableQuantity', courseData.availableQuantity.toString());
-  formData.append('thumbnail', courseData.thumbnail);
-  formData.append('previewVideo', courseData.previewVideo);
-  
+  formData.append("title", courseData.title);
+  formData.append("description", courseData.description);
+  formData.append("shortDescription", courseData.shortDescription);
+  formData.append("type", courseData.type);
+  formData.append("level", courseData.level);
+  formData.append("language", courseData.language);
+  formData.append("price", courseData.price.toString());
+  formData.append("tokenToPayWith", courseData.tokenToPayWith);
+  formData.append("accessDuration", courseData.accessDuration.toString());
+  formData.append(
+    "affiliatePercentage",
+    courseData.affiliatePercentage.toString()
+  );
+  formData.append("availableQuantity", courseData.availableQuantity.toString());
+  formData.append("thumbnail", courseData.thumbnail);
+  formData.append("previewVideo", courseData.previewVideo);
+
   // Optional fields
   if (courseData.metadata) {
-    formData.append('metadata', courseData.metadata);
-  }
-  
+    formData.append("metadata", courseData.metadata);
+  }
+
   return formData;
 };
 
 /**
  * Utility function to convert CreateModuleRequest to FormData
  */
-export const createModuleFormData = (moduleData: CreateModuleRequest): FormData => {
+export const createModuleFormData = (
+  moduleData: CreateModuleRequest
+): FormData => {
   const formData = new FormData();
-  
+
   // Required fields
-  formData.append('chapterId', moduleData.chapterId);
-  formData.append('title', moduleData.title);
-  formData.append('type', moduleData.type);
-  
+  formData.append("chapterId", moduleData.chapterId);
+  formData.append("title", moduleData.title);
+  formData.append("type", moduleData.type);
+
   // Optional fields
   if (moduleData.description) {
-    formData.append('description', moduleData.description);
+    formData.append("description", moduleData.description);
   }
   if (moduleData.order !== undefined) {
-    formData.append('order', moduleData.order.toString());
+    formData.append("order", moduleData.order.toString());
   }
   if (moduleData.duration !== undefined) {
-    formData.append('duration', moduleData.duration.toString());
+    formData.append("duration", moduleData.duration.toString());
   }
   if (moduleData.isPreview !== undefined) {
-    formData.append('isPreview', moduleData.isPreview.toString());
+    formData.append("isPreview", moduleData.isPreview.toString());
   }
   if (moduleData.mainFile) {
-    formData.append('mainFile', moduleData.mainFile);
+    formData.append("mainFile", moduleData.mainFile);
   }
   if (moduleData.attachments) {
     moduleData.attachments.forEach((attachment, index) => {
-      formData.append('attachments', attachment);
+      formData.append("attachments", attachment);
     });
   }
-  
+
   return formData;
 };
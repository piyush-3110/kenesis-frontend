--- conflicted
+++ resolved
@@ -56,18 +56,18 @@
   const getTotalDuration = () => {
     if (!currentCourse) return 0;
     return currentCourse.chapters.reduce((total, chapter) => {
-<<<<<<< HEAD
       return (
         total +
         chapter.modules.reduce((chapterTotal, module) => {
           return chapterTotal + module.duration;
         }, 0)
       );
-=======
-      return total + chapter.modules.reduce((chapterTotal, module) => {
-        return chapterTotal + (module.duration || 0);
-      }, 0);
->>>>>>> 38a81619
+      return (
+        total +
+        chapter.modules.reduce((chapterTotal, module) => {
+          return chapterTotal + (module.duration || 0);
+        }, 0)
+      );
     }, 0);
   };
 
@@ -278,18 +278,12 @@
             <div>
               <h3 className="font-semibold text-white mb-2">Payment Tokens</h3>
               <div className="flex flex-wrap gap-2">
-<<<<<<< HEAD
                 {currentCourse.tokensToPayWith.map((token) => (
                   <span
                     key={token}
                     className="px-3 py-1 bg-green-500/10 text-green-400 rounded-full text-sm"
                   >
                     {token}
-=======
-                {currentCourse.tokenToPayWith.map((token: any) => (
-                  <span key={`${token.chainId}-${token.address}`} className="px-3 py-1 bg-green-500/10 text-green-400 rounded-full text-sm">
-                    {token.symbol} ({token.chainName})
->>>>>>> 38a81619
                   </span>
                 ))}
               </div>
@@ -331,15 +325,11 @@
                     {chapter.modules.length} modules
                   </div>
                   <div className="text-xs text-gray-500">
-<<<<<<< HEAD
                     {chapter.modules.reduce(
                       (total, module) => total + module.duration,
                       0
                     )}{" "}
                     min
-=======
-                    {chapter.modules.reduce((total, module) => total + (module.duration || 0), 0)} min
->>>>>>> 38a81619
                   </div>
                 </div>
               </div>

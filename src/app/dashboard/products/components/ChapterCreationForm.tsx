<<<<<<< HEAD
"use client";

import React, { useState } from "react";
import { useRouter } from "next/navigation";
import { useProductCreationStore } from "../store/useProductCreationStore";
import { useCreateChapter } from "@/hooks/useCourse";
import { useLogout } from "@/features/auth/hooks";
import { useUIStore } from "@/store/useUIStore";
import { ChapterFormData } from "../types";
import {
  Plus,
  Edit,
  Trash2,
  ArrowLeft,
  ArrowRight,
  GripVertical,
  Loader2,
} from "lucide-react";
import { cn } from "@/lib/utils";
=======
'use client';

import React, { useState, useEffect } from 'react';
import { useRouter } from 'next/navigation';
import { useProductCreationStore } from '../store/useProductCreationStore';
import { useCreateChapter } from '@/hooks/useCourse';
import { useAuthActions } from '@/store/useAuthStore';
import { useUIStore } from '@/store/useUIStore';
import { ChapterFormData } from '../types';
import { Plus, Edit, Trash2, ArrowLeft, ArrowRight, GripVertical, Loader2 } from 'lucide-react';
import { cn } from '@/lib/utils';
>>>>>>> 38a81619

/**
 * ChapterCreationForm Component
 * Step 2: Create and manage course chapters with blue gradient design and API integration
 */
const ChapterCreationForm: React.FC = () => {
  const router = useRouter();
  const {
    currentCourse,
    addChapter,
    updateChapter,
    deleteChapter,
    setCurrentStep,
  } = useProductCreationStore();

  const {
    createChapter: createChapterAPI,
    loading: apiLoading,
    error: apiError,
    clearError,
  } = useCreateChapter();
  const logout = useLogout();
  const { addToast } = useUIStore();

  const [formData, setFormData] = useState<ChapterFormData>({
    title: "",
    description: "",
  });

  const [editingChapterId, setEditingChapterId] = useState<string | null>(null);
  const [errors, setErrors] = useState<Record<string, string>>({});

  // Debug effect to monitor store changes
  useEffect(() => {
    console.log('🔍 Chapter Form - Store updated:');
    console.log('  - Current course:', currentCourse);
    console.log('  - Course ID:', currentCourse?.id);
    console.log('  - Course title:', currentCourse?.title);
    console.log('  - Number of chapters:', currentCourse?.chapters?.length || 0);
  }, [currentCourse]);

  const handleInputChange = (field: keyof ChapterFormData, value: string) => {
    setFormData((prev) => ({ ...prev, [field]: value }));
    if (errors[field]) {
      setErrors((prev) => ({ ...prev, [field]: "" }));
    }
  };

  const validateForm = () => {
    const newErrors: Record<string, string> = {};

    if (!formData.title.trim()) newErrors.title = "Chapter title is required";
    if (!formData.description.trim())
      newErrors.description = "Chapter description is required";

    setErrors(newErrors);
    return Object.keys(newErrors).length === 0;
  };

  const handleSubmit = async (e: React.FormEvent) => {
    e.preventDefault();

    if (!validateForm()) return;
    
    // Debug logging
    console.log('🔍 Chapter creation - Current course:', currentCourse);
    console.log('🔍 Chapter creation - Course ID:', currentCourse?.id);
    
    // Check if we have a valid course with ID from backend
    if (!currentCourse?.id) {
<<<<<<< HEAD
      addToast({
        type: "error",
        message: "No course found. Please create a course first.",
      });
=======
      console.error('❌ No course ID found in store');
      addToast({ type: 'error', message: 'No course found. Please create a course first.' });
      setCurrentStep('course');
      return;
    }

    // Validate that the course ID looks like a backend-generated ID (MongoDB ObjectId format)
    if (currentCourse.id.includes('-') && currentCourse.id.length < 20) {
      console.error('❌ Course ID appears to be local temp ID:', currentCourse.id);
      addToast({ type: 'error', message: 'Course not yet saved to backend. Please save the course first.' });
      setCurrentStep('course');
>>>>>>> 38a81619
      return;
    }

    // Clear any existing API errors
    clearError();

    if (editingChapterId) {
      // Local update for editing existing chapters
      updateChapter(editingChapterId, formData);
      setEditingChapterId(null);
<<<<<<< HEAD
      setFormData({ title: "", description: "" });
      addToast({ type: "success", message: "Chapter updated successfully!" });
=======
      setFormData({ title: '', description: '' });
      addToast({ type: 'success', message: 'Chapter updated successfully!' });
>>>>>>> 38a81619
    } else {
      // API call for creating new chapters
      try {
        console.log('📤 Creating chapter for course ID:', currentCourse.id);
        console.log('📤 Chapter data:', formData);
        console.log('📤 API URL will be: /api/courses/' + currentCourse.id + '/chapters');
        
        const result = await createChapterAPI(currentCourse.id, formData);

        if (result.success && result.data) {
<<<<<<< HEAD
          // Add chapter to local state with the API-generated ID
          addChapter({
            ...formData,
            modules: [],
          });

          setFormData({ title: "", description: "" });
          addToast({
            type: "success",
            message: result.message || "Chapter created successfully!",
          });
=======
          // Add chapter to local state with both local and backend IDs
          const newChapter = { 
            ...formData, 
            modules: [],
            backendId: result.data.id // Store backend ID for future API calls
          };
          
          addChapter(newChapter);
          
          console.log('✅ Chapter created with backend ID:', result.data.id);
          
          setFormData({ title: '', description: '' });
          addToast({ type: 'success', message: result.message || 'Chapter created successfully!' });
>>>>>>> 38a81619
        } else {
          // Handle specific error scenarios
          console.error('❌ Chapter creation failed:', result);
          
          if (result.isUnauthorized) {
            logout.mutate();
            addToast({
              type: "error",
              message: "Session expired. Please log in again.",
            });
            router.push("/");
            return;
          }

          if (result.isForbidden) {
            addToast({
              type: "error",
              message: "You are not authorized to add chapters to this course.",
            });
            return;
          }

          if (result.isNotFound) {
<<<<<<< HEAD
            addToast({
              type: "error",
              message: "Course not found. Please contact support.",
            });
=======
            addToast({ type: 'error', message: 'Course not found. Please ensure the course was saved properly.' });
            setCurrentStep('course');
>>>>>>> 38a81619
            return;
          }

          if (result.isRateLimit) {
            addToast({ type: "error", message: result.message });
            return;
          }

          if (result.isValidationError) {
            addToast({ type: "error", message: result.message });
            return;
          }

          addToast({
            type: "error",
            message: result.message || "Failed to create chapter",
          });
        }
      } catch (error) {
        console.error("Chapter creation error:", error);
        addToast({
          type: "error",
          message: "Something went wrong while creating the chapter.",
        });
      }
    }
  };

  const handleEdit = (chapterId: string) => {
    const chapter = currentCourse?.chapters.find((ch) => ch.id === chapterId);
    if (chapter) {
      setFormData({
        title: chapter.title,
        description: chapter.description,
      });
      setEditingChapterId(chapterId);
    }
  };

  const handleCancelEdit = () => {
    setEditingChapterId(null);
    setFormData({ title: "", description: "" });
    setErrors({});
  };

  const handleDelete = (chapterId: string) => {
    if (confirm("Are you sure you want to delete this chapter?")) {
      deleteChapter(chapterId);
    }
  };

  const handleContinue = () => {
    if (!currentCourse?.chapters.length) {
      setErrors({
        general: "Please add at least one chapter before continuing",
      });
      return;
    }
<<<<<<< HEAD
    setCurrentStep("modules");
=======
    
    // Check if all chapters have backend IDs (were successfully created via API)
    const chaptersWithoutBackendId = currentCourse.chapters.filter(ch => !ch.backendId);
    if (chaptersWithoutBackendId.length > 0) {
      setErrors({ 
        general: `${chaptersWithoutBackendId.length} chapter(s) need to be saved to the backend before continuing. Please try creating them again.` 
      });
      return;
    }
    
    setCurrentStep('modules');
>>>>>>> 38a81619
  };

  // Gradient input class
  const inputClass =
    "w-full px-4 py-3 bg-[#010519] border border-transparent bg-clip-padding rounded-lg text-white placeholder-gray-400 focus:outline-none focus:border-transparent focus:ring-0 transition-all duration-300";
  const gradientBorderClass =
    "bg-gradient-to-r from-[#0680FF] to-[#022ED2] p-[2px] rounded-lg";

  if (!currentCourse) {
    return (
<<<<<<< HEAD
      <div className="text-center">
        <p className="text-gray-400">
          Please complete the course details first.
        </p>
        <button
          onClick={() => setCurrentStep("course")}
          className="mt-4 px-6 py-2 bg-gradient-to-r from-[#0680FF] to-[#022ED2] text-white rounded-lg"
        >
          Go Back to Course Details
        </button>
=======
      <div className="text-center max-w-2xl mx-auto">
        <div className="bg-gradient-to-r from-gray-900/50 to-gray-800/50 rounded-lg p-8 border border-gray-700">
          <h3 className="text-xl font-semibold text-white mb-4">No Course Found</h3>
          <p className="text-gray-400 mb-6">
            You need to create a course first before adding chapters. 
            Please go back and complete the course creation step.
          </p>
          <button
            onClick={() => setCurrentStep('course')}
            className="px-6 py-3 bg-gradient-to-r from-[#0680FF] to-[#022ED2] text-white rounded-lg hover:shadow-lg hover:shadow-blue-500/25 transition-all duration-300"
          >
            Go Back to Course Creation
          </button>
        </div>
        <div className="mt-6 text-sm text-gray-500">
          <p>Debug Info:</p>
          <p>Current course in store: {currentCourse ? 'Found' : 'Not found'}</p>
          <p>Store state: {JSON.stringify({ currentCourse }, null, 2)}</p>
        </div>
>>>>>>> 38a81619
      </div>
    );
  }

  return (
    <div className="max-w-4xl mx-auto space-y-8">
      {/* Course Info */}
      <div className="bg-gradient-to-r from-gray-900/50 to-gray-800/50 rounded-lg p-6 border border-gray-700">
<<<<<<< HEAD
        <h3 className="text-xl font-semibold text-white mb-2">
          {currentCourse.title}
        </h3>
        <p className="text-gray-400">{currentCourse.shortDescription}</p>
=======
        <div className="flex items-start justify-between">
          <div>
            <h3 className="text-xl font-semibold text-white mb-2">{currentCourse.title}</h3>
            <p className="text-gray-400">{currentCourse.shortDescription}</p>
          </div>
          <div className="text-right">
            {currentCourse.id && !currentCourse.id.includes('-') ? (
              <span className="text-green-400 bg-green-400/10 px-3 py-1 rounded text-sm">
                ✓ Course Saved
              </span>
            ) : (
              <span className="text-orange-400 bg-orange-400/10 px-3 py-1 rounded text-sm">
                ⚠ Save course first
              </span>
            )}
          </div>
        </div>
>>>>>>> 38a81619
      </div>

      {/* Chapter Form */}
      <div className="bg-gradient-to-r from-gray-900/30 to-gray-800/30 rounded-lg p-6 border border-gray-700">
        <h3 className="text-lg font-semibold text-white mb-6">
          {editingChapterId ? "Edit Chapter" : "Add New Chapter"}
        </h3>

        <form onSubmit={handleSubmit} className="space-y-6">
          {/* Chapter Title */}
          <div>
            <label className="block text-white font-medium mb-3">
              Chapter Title *
            </label>
            <div className={gradientBorderClass}>
              <input
                type="text"
                value={formData.title}
                onChange={(e) => handleInputChange("title", e.target.value)}
                placeholder="Enter chapter title"
                className={inputClass}
              />
            </div>
            {errors.title && (
              <p className="text-red-400 text-sm mt-2">{errors.title}</p>
            )}
          </div>

          {/* Chapter Description */}
          <div>
            <label className="block text-white font-medium mb-3">
              Chapter Description *
            </label>
            <div className={gradientBorderClass}>
              <textarea
                value={formData.description}
                onChange={(e) =>
                  handleInputChange("description", e.target.value)
                }
                placeholder="Describe what this chapter covers"
                rows={4}
                className={cn(inputClass, "resize-none")}
              />
            </div>
            {errors.description && (
              <p className="text-red-400 text-sm mt-2">{errors.description}</p>
            )}
          </div>

          {/* Form Actions */}
          <div className="flex gap-3">
            <button
              type="submit"
              disabled={apiLoading}
              className="flex items-center gap-2 px-6 py-3 bg-gradient-to-r from-[#0680FF] to-[#022ED2] text-white font-medium rounded-lg hover:shadow-lg hover:shadow-blue-500/25 transition-all duration-300 disabled:opacity-50 disabled:cursor-not-allowed"
            >
              {apiLoading && !editingChapterId ? (
                <>
                  <Loader2 className="w-5 h-5 animate-spin" />
                  Creating...
                </>
              ) : (
                <>
                  <Plus className="w-5 h-5" />
                  {editingChapterId ? "Update Chapter" : "Add Chapter"}
                </>
              )}
            </button>

            {editingChapterId && (
              <button
                type="button"
                onClick={handleCancelEdit}
                disabled={apiLoading}
                className="px-6 py-3 border border-gray-600 text-gray-300 rounded-lg hover:border-gray-500 transition-colors disabled:opacity-50 disabled:cursor-not-allowed"
              >
                Cancel
              </button>
            )}
          </div>

          {/* Display API errors */}
          {apiError && (
            <div className="mt-4 p-3 bg-red-500/10 border border-red-500/20 rounded-lg">
              <p className="text-red-400 text-sm">{apiError}</p>
            </div>
          )}
        </form>
      </div>

      {/* Chapters List */}
      <div className="space-y-4">
        <h3 className="text-lg font-semibold text-white">
          Chapters ({currentCourse.chapters.length})
        </h3>

        {currentCourse.chapters.length === 0 ? (
          <div className="text-center py-12 bg-gradient-to-r from-gray-900/20 to-gray-800/20 rounded-lg border border-gray-700">
            <p className="text-gray-400">
              No chapters added yet. Create your first chapter above.
            </p>
          </div>
        ) : (
          <div className="space-y-3">
            {currentCourse.chapters.map((chapter, index) => (
              <div
                key={chapter.id}
                className="bg-gradient-to-r from-gray-900/40 to-gray-800/40 rounded-lg p-4 border border-gray-700 hover:border-gray-600 transition-colors"
              >
                <div className="flex items-start justify-between">
                  <div className="flex items-start gap-3 flex-1">
                    <div className="flex items-center gap-2 mt-1">
                      <GripVertical className="w-4 h-4 text-gray-500" />
                      <span className="text-sm font-medium text-[#0680FF] bg-[#0680FF]/10 px-2 py-1 rounded">
                        #{index + 1}
                      </span>
                    </div>
<<<<<<< HEAD
                    <div className="flex-1">
                      <h4 className="font-semibold text-white mb-1">
                        {chapter.title}
                      </h4>
                      <p className="text-gray-400 text-sm">
=======
                    <div className="flex-1 min-w-0">
                      <h4 className="font-semibold text-white mb-1 truncate">{chapter.title}</h4>
                      <p className="text-gray-400 text-sm break-words overflow-hidden" 
                         style={{
                           display: '-webkit-box',
                           WebkitLineClamp: 2,
                           WebkitBoxOrient: 'vertical' as const,
                           maxHeight: '2.5rem'
                         }}>
>>>>>>> 38a81619
                        {chapter.description}
                      </p>
                      <div className="flex items-center gap-4 mt-2 text-xs text-gray-500">
                        <span>{chapter.modules.length} modules</span>
                        <span>Order: {chapter.order}</span>
                        {chapter.backendId ? (
                          <span className="text-green-400 bg-green-400/10 px-2 py-1 rounded text-xs">
                            ✓ Saved
                          </span>
                        ) : (
                          <span className="text-orange-400 bg-orange-400/10 px-2 py-1 rounded text-xs">
                            ⚠ Local only
                          </span>
                        )}
                      </div>
                    </div>
                  </div>

                  <div className="flex items-center gap-2">
                    <button
                      onClick={() => handleEdit(chapter.id)}
                      className="p-2 text-gray-400 hover:text-[#0680FF] transition-colors"
                      title="Edit chapter"
                    >
                      <Edit className="w-4 h-4" />
                    </button>
                    <button
                      onClick={() => handleDelete(chapter.id)}
                      className="p-2 text-gray-400 hover:text-red-400 transition-colors"
                      title="Delete chapter"
                    >
                      <Trash2 className="w-4 h-4" />
                    </button>
                  </div>
                </div>
              </div>
            ))}
          </div>
        )}
      </div>

      {/* Error Message */}
      {errors.general && (
        <div className="bg-red-500/10 border border-red-500/20 rounded-lg p-4">
          <p className="text-red-400">{errors.general}</p>
        </div>
      )}

      {/* Navigation */}
      <div className="flex justify-between pt-6">
        <button
          onClick={() => setCurrentStep("course")}
          className="flex items-center gap-2 px-6 py-3 border border-gray-600 text-gray-300 rounded-lg hover:border-gray-500 transition-colors"
        >
          <ArrowLeft className="w-5 h-5" />
          Back to Course Details
        </button>

        <button
          onClick={handleContinue}
          className="flex items-center gap-2 px-8 py-3 bg-gradient-to-r from-[#0680FF] to-[#022ED2] text-white font-medium rounded-lg hover:shadow-lg hover:shadow-blue-500/25 transition-all duration-300"
        >
          Continue to Modules
          <ArrowRight className="w-5 h-5" />
        </button>
      </div>
    </div>
  );
};

export default ChapterCreationForm;<|MERGE_RESOLUTION|>--- conflicted
+++ resolved
@@ -1,7 +1,6 @@
-<<<<<<< HEAD
 "use client";
 
-import React, { useState } from "react";
+import React, { useEffect, useState } from "react";
 import { useRouter } from "next/navigation";
 import { useProductCreationStore } from "../store/useProductCreationStore";
 import { useCreateChapter } from "@/hooks/useCourse";
@@ -18,19 +17,6 @@
   Loader2,
 } from "lucide-react";
 import { cn } from "@/lib/utils";
-=======
-'use client';
-
-import React, { useState, useEffect } from 'react';
-import { useRouter } from 'next/navigation';
-import { useProductCreationStore } from '../store/useProductCreationStore';
-import { useCreateChapter } from '@/hooks/useCourse';
-import { useAuthActions } from '@/store/useAuthStore';
-import { useUIStore } from '@/store/useUIStore';
-import { ChapterFormData } from '../types';
-import { Plus, Edit, Trash2, ArrowLeft, ArrowRight, GripVertical, Loader2 } from 'lucide-react';
-import { cn } from '@/lib/utils';
->>>>>>> 38a81619
 
 /**
  * ChapterCreationForm Component
@@ -65,11 +51,14 @@
 
   // Debug effect to monitor store changes
   useEffect(() => {
-    console.log('🔍 Chapter Form - Store updated:');
-    console.log('  - Current course:', currentCourse);
-    console.log('  - Course ID:', currentCourse?.id);
-    console.log('  - Course title:', currentCourse?.title);
-    console.log('  - Number of chapters:', currentCourse?.chapters?.length || 0);
+    console.log("🔍 Chapter Form - Store updated:");
+    console.log("  - Current course:", currentCourse);
+    console.log("  - Course ID:", currentCourse?.id);
+    console.log("  - Course title:", currentCourse?.title);
+    console.log(
+      "  - Number of chapters:",
+      currentCourse?.chapters?.length || 0
+    );
   }, [currentCourse]);
 
   const handleInputChange = (field: keyof ChapterFormData, value: string) => {
@@ -94,31 +83,34 @@
     e.preventDefault();
 
     if (!validateForm()) return;
-    
+
     // Debug logging
-    console.log('🔍 Chapter creation - Current course:', currentCourse);
-    console.log('🔍 Chapter creation - Course ID:', currentCourse?.id);
-    
+    console.log("🔍 Chapter creation - Current course:", currentCourse);
+    console.log("🔍 Chapter creation - Course ID:", currentCourse?.id);
+
     // Check if we have a valid course with ID from backend
     if (!currentCourse?.id) {
-<<<<<<< HEAD
+      console.error("❌ No course ID found in store");
       addToast({
         type: "error",
         message: "No course found. Please create a course first.",
       });
-=======
-      console.error('❌ No course ID found in store');
-      addToast({ type: 'error', message: 'No course found. Please create a course first.' });
-      setCurrentStep('course');
+      setCurrentStep("course");
       return;
     }
 
     // Validate that the course ID looks like a backend-generated ID (MongoDB ObjectId format)
-    if (currentCourse.id.includes('-') && currentCourse.id.length < 20) {
-      console.error('❌ Course ID appears to be local temp ID:', currentCourse.id);
-      addToast({ type: 'error', message: 'Course not yet saved to backend. Please save the course first.' });
-      setCurrentStep('course');
->>>>>>> 38a81619
+    if (currentCourse.id.includes("-") && currentCourse.id.length < 20) {
+      console.error(
+        "❌ Course ID appears to be local temp ID:",
+        currentCourse.id
+      );
+      addToast({
+        type: "error",
+        message:
+          "Course not yet saved to backend. Please save the course first.",
+      });
+      setCurrentStep("course");
       return;
     }
 
@@ -129,54 +121,40 @@
       // Local update for editing existing chapters
       updateChapter(editingChapterId, formData);
       setEditingChapterId(null);
-<<<<<<< HEAD
       setFormData({ title: "", description: "" });
       addToast({ type: "success", message: "Chapter updated successfully!" });
-=======
-      setFormData({ title: '', description: '' });
-      addToast({ type: 'success', message: 'Chapter updated successfully!' });
->>>>>>> 38a81619
     } else {
       // API call for creating new chapters
       try {
-        console.log('📤 Creating chapter for course ID:', currentCourse.id);
-        console.log('📤 Chapter data:', formData);
-        console.log('📤 API URL will be: /api/courses/' + currentCourse.id + '/chapters');
-        
+        console.log("📤 Creating chapter for course ID:", currentCourse.id);
+        console.log("📤 Chapter data:", formData);
+        console.log(
+          "📤 API URL will be: /api/courses/" + currentCourse.id + "/chapters"
+        );
+
         const result = await createChapterAPI(currentCourse.id, formData);
 
         if (result.success && result.data) {
-<<<<<<< HEAD
-          // Add chapter to local state with the API-generated ID
-          addChapter({
+          // Add chapter to local state with both local and backend IDs
+          const newChapter = {
             ...formData,
             modules: [],
-          });
+            backendId: result.data.id, // Store backend ID for future API calls
+          };
+
+          addChapter(newChapter);
+
+          console.log("✅ Chapter created with backend ID:", result.data.id);
 
           setFormData({ title: "", description: "" });
           addToast({
             type: "success",
             message: result.message || "Chapter created successfully!",
           });
-=======
-          // Add chapter to local state with both local and backend IDs
-          const newChapter = { 
-            ...formData, 
-            modules: [],
-            backendId: result.data.id // Store backend ID for future API calls
-          };
-          
-          addChapter(newChapter);
-          
-          console.log('✅ Chapter created with backend ID:', result.data.id);
-          
-          setFormData({ title: '', description: '' });
-          addToast({ type: 'success', message: result.message || 'Chapter created successfully!' });
->>>>>>> 38a81619
         } else {
           // Handle specific error scenarios
-          console.error('❌ Chapter creation failed:', result);
-          
+          console.error("❌ Chapter creation failed:", result);
+
           if (result.isUnauthorized) {
             logout.mutate();
             addToast({
@@ -196,15 +174,12 @@
           }
 
           if (result.isNotFound) {
-<<<<<<< HEAD
             addToast({
               type: "error",
-              message: "Course not found. Please contact support.",
+              message:
+                "Course not found. Please ensure the course was saved properly.",
             });
-=======
-            addToast({ type: 'error', message: 'Course not found. Please ensure the course was saved properly.' });
-            setCurrentStep('course');
->>>>>>> 38a81619
+            setCurrentStep("course");
             return;
           }
 
@@ -263,21 +238,19 @@
       });
       return;
     }
-<<<<<<< HEAD
-    setCurrentStep("modules");
-=======
-    
+
     // Check if all chapters have backend IDs (were successfully created via API)
-    const chaptersWithoutBackendId = currentCourse.chapters.filter(ch => !ch.backendId);
+    const chaptersWithoutBackendId = currentCourse.chapters.filter(
+      (ch) => !ch.backendId
+    );
     if (chaptersWithoutBackendId.length > 0) {
-      setErrors({ 
-        general: `${chaptersWithoutBackendId.length} chapter(s) need to be saved to the backend before continuing. Please try creating them again.` 
+      setErrors({
+        general: `${chaptersWithoutBackendId.length} chapter(s) need to be saved to the backend before continuing. Please try creating them again.`,
       });
       return;
     }
-    
-    setCurrentStep('modules');
->>>>>>> 38a81619
+
+    setCurrentStep("modules");
   };
 
   // Gradient input class
@@ -288,27 +261,17 @@
 
   if (!currentCourse) {
     return (
-<<<<<<< HEAD
-      <div className="text-center">
-        <p className="text-gray-400">
-          Please complete the course details first.
-        </p>
-        <button
-          onClick={() => setCurrentStep("course")}
-          className="mt-4 px-6 py-2 bg-gradient-to-r from-[#0680FF] to-[#022ED2] text-white rounded-lg"
-        >
-          Go Back to Course Details
-        </button>
-=======
       <div className="text-center max-w-2xl mx-auto">
         <div className="bg-gradient-to-r from-gray-900/50 to-gray-800/50 rounded-lg p-8 border border-gray-700">
-          <h3 className="text-xl font-semibold text-white mb-4">No Course Found</h3>
+          <h3 className="text-xl font-semibold text-white mb-4">
+            No Course Found
+          </h3>
           <p className="text-gray-400 mb-6">
-            You need to create a course first before adding chapters. 
-            Please go back and complete the course creation step.
+            You need to create a course first before adding chapters. Please go
+            back and complete the course creation step.
           </p>
           <button
-            onClick={() => setCurrentStep('course')}
+            onClick={() => setCurrentStep("course")}
             className="px-6 py-3 bg-gradient-to-r from-[#0680FF] to-[#022ED2] text-white rounded-lg hover:shadow-lg hover:shadow-blue-500/25 transition-all duration-300"
           >
             Go Back to Course Creation
@@ -316,10 +279,11 @@
         </div>
         <div className="mt-6 text-sm text-gray-500">
           <p>Debug Info:</p>
-          <p>Current course in store: {currentCourse ? 'Found' : 'Not found'}</p>
+          <p>
+            Current course in store: {currentCourse ? "Found" : "Not found"}
+          </p>
           <p>Store state: {JSON.stringify({ currentCourse }, null, 2)}</p>
         </div>
->>>>>>> 38a81619
       </div>
     );
   }
@@ -328,19 +292,15 @@
     <div className="max-w-4xl mx-auto space-y-8">
       {/* Course Info */}
       <div className="bg-gradient-to-r from-gray-900/50 to-gray-800/50 rounded-lg p-6 border border-gray-700">
-<<<<<<< HEAD
-        <h3 className="text-xl font-semibold text-white mb-2">
-          {currentCourse.title}
-        </h3>
-        <p className="text-gray-400">{currentCourse.shortDescription}</p>
-=======
         <div className="flex items-start justify-between">
           <div>
-            <h3 className="text-xl font-semibold text-white mb-2">{currentCourse.title}</h3>
+            <h3 className="text-xl font-semibold text-white mb-2">
+              {currentCourse.title}
+            </h3>
             <p className="text-gray-400">{currentCourse.shortDescription}</p>
           </div>
           <div className="text-right">
-            {currentCourse.id && !currentCourse.id.includes('-') ? (
+            {currentCourse.id && !currentCourse.id.includes("-") ? (
               <span className="text-green-400 bg-green-400/10 px-3 py-1 rounded text-sm">
                 ✓ Course Saved
               </span>
@@ -351,7 +311,6 @@
             )}
           </div>
         </div>
->>>>>>> 38a81619
       </div>
 
       {/* Chapter Form */}
@@ -469,23 +428,19 @@
                         #{index + 1}
                       </span>
                     </div>
-<<<<<<< HEAD
-                    <div className="flex-1">
-                      <h4 className="font-semibold text-white mb-1">
+                    <div className="flex-1 min-w-0">
+                      <h4 className="font-semibold text-white mb-1 truncate">
                         {chapter.title}
                       </h4>
-                      <p className="text-gray-400 text-sm">
-=======
-                    <div className="flex-1 min-w-0">
-                      <h4 className="font-semibold text-white mb-1 truncate">{chapter.title}</h4>
-                      <p className="text-gray-400 text-sm break-words overflow-hidden" 
-                         style={{
-                           display: '-webkit-box',
-                           WebkitLineClamp: 2,
-                           WebkitBoxOrient: 'vertical' as const,
-                           maxHeight: '2.5rem'
-                         }}>
->>>>>>> 38a81619
+                      <p
+                        className="text-gray-400 text-sm break-words overflow-hidden"
+                        style={{
+                          display: "-webkit-box",
+                          WebkitLineClamp: 2,
+                          WebkitBoxOrient: "vertical" as const,
+                          maxHeight: "2.5rem",
+                        }}
+                      >
                         {chapter.description}
                       </p>
                       <div className="flex items-center gap-4 mt-2 text-xs text-gray-500">

"use client";

<<<<<<< HEAD
import React, { useState } from 'react';
import Sidebar from './Sidebar';
import TopBar from './TopBar';
import { DASHBOARD_COLORS } from '../constants';
import { cn } from '@/lib/utils';
import { Menu } from 'lucide-react';
import { useDashboardStore } from '../store/useDashboardStore';
import { useUserProfile } from '@/store/useAuthStore';
=======
import React, { useState } from "react";
import Sidebar from "./Sidebar";
import TopBar from "./TopBar";
import { DASHBOARD_COLORS } from "../constants";
import { cn } from "@/lib/utils";
import { Menu } from "lucide-react";
import { useDashboardStore } from "../store/useDashboardStore";
>>>>>>> 5061d382

interface DashboardLayoutProps {
  children: React.ReactNode;
  className?: string;
  title?: string;
  subtitle?: string;
}

/**
 * DashboardLayout Component
 * Main layout wrapper for dashboard pages
 */
const DashboardLayout: React.FC<DashboardLayoutProps> = ({
  children,
  className,
  title = "Dashboard",
  subtitle = "Monitor your business performance and analytics",
}) => {
  const [isSidebarCollapsed, setIsSidebarCollapsed] = useState(false);
  const [isMobileSidebarOpen, setIsMobileSidebarOpen] = useState(false);

  const { user, connectWallet, disconnectWallet } = useDashboardStore();

  // Fetch user profile on dashboard layout mount
  const { fetchUserProfile } = useUserProfile();
  React.useEffect(() => {
    fetchUserProfile();
  }, []);

  const handleMobileSidebarToggle = () => {
    setIsMobileSidebarOpen(!isMobileSidebarOpen);
  };

  const handleMobileSidebarClose = () => {
    setIsMobileSidebarOpen(false);
  };

  const handleConnectWallet = () => {
    if (user?.isConnected) {
      disconnectWallet();
    } else {
      // Simulate wallet connection with a mock address
      const mockWalletAddress = "0x742d35cc6628c532";
      connectWallet(mockWalletAddress);
    }
  };

  const handleNotificationClick = () => {
    console.log("Notification clicked");
    // You can implement notification logic here
  };

  return (
    <div
      className={cn("min-h-screen flex", className)}
      style={{
        background: DASHBOARD_COLORS.PRIMARY_BG,
      }}
    >
      {/* Sidebar */}
      <Sidebar
        isCollapsed={isSidebarCollapsed}
        isMobileOpen={isMobileSidebarOpen}
        onMobileClose={handleMobileSidebarClose}
        onItemClick={(itemId) => {
          console.log("Navigation item clicked:", itemId);
        }}
      />

      {/* Main Content */}
      <div className="flex-1 flex flex-col min-h-screen overflow-hidden">
        {/* Mobile menu button - only show on mobile when sidebar is closed */}
        <div className="lg:hidden flex items-center justify-between p-4">
          <button
            onClick={handleMobileSidebarToggle}
            className="p-2 rounded-lg hover:bg-gray-800 transition-colors duration-200"
          >
            <Menu className="w-5 h-5 text-gray-400" />
          </button>

          {/* Mobile TopBar actions */}
          <div className="flex items-center gap-2">
            <button
              onClick={handleNotificationClick}
              className="p-2 rounded-lg hover:bg-gray-800 transition-colors duration-200 relative"
            >
              <svg
                className="w-5 h-5 text-gray-400"
                fill="none"
                stroke="currentColor"
                viewBox="0 0 24 24"
              >
                <path
                  strokeLinecap="round"
                  strokeLinejoin="round"
                  strokeWidth={2}
                  d="M15 17h5l-5-5V9a6 6 0 1 0-12 0v3l-5 5h5m6 0v1a3 3 0 1 1-6 0v-1m6 0H9"
                />
              </svg>
              <div className="absolute -top-1 -right-1 w-3 h-3 bg-red-500 rounded-full" />
            </button>

            <button
              onClick={handleConnectWallet}
              className="text-xs px-2 py-1 rounded bg-blue-600/20 border border-blue-500/50 text-white"
            >
              {user?.isConnected ? "●" : "○"}
            </button>
          </div>
        </div>

        {/* Desktop TopBar */}
        <div className="hidden lg:block">
          <TopBar
            title={title}
            subtitle={subtitle}
            onNotificationClick={handleNotificationClick}
          />
        </div>

        {/* Page Content */}
        <main className="flex-1 overflow-auto">{children}</main>
      </div>
    </div>
  );
};

export default DashboardLayout;<|MERGE_RESOLUTION|>--- conflicted
+++ resolved
@@ -1,15 +1,5 @@
 "use client";
 
-<<<<<<< HEAD
-import React, { useState } from 'react';
-import Sidebar from './Sidebar';
-import TopBar from './TopBar';
-import { DASHBOARD_COLORS } from '../constants';
-import { cn } from '@/lib/utils';
-import { Menu } from 'lucide-react';
-import { useDashboardStore } from '../store/useDashboardStore';
-import { useUserProfile } from '@/store/useAuthStore';
-=======
 import React, { useState } from "react";
 import Sidebar from "./Sidebar";
 import TopBar from "./TopBar";
@@ -17,7 +7,6 @@
 import { cn } from "@/lib/utils";
 import { Menu } from "lucide-react";
 import { useDashboardStore } from "../store/useDashboardStore";
->>>>>>> 5061d382
 
 interface DashboardLayoutProps {
   children: React.ReactNode;
@@ -145,4 +134,7 @@
   );
 };
 
-export default DashboardLayout;+export default DashboardLayout;
+function useUserProfile(): { fetchUserProfile: any; } {
+  throw new Error("Function not implemented.");
+}

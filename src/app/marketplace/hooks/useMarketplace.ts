import { useEffect, useCallback, useRef, useState } from "react";
import { useMarketplaceStore } from "@/app/marketplace/store/useMarketplaceStore";
import {
  Product,
  ApiPaginatedResponse,
  MarketplaceFilters,
} from "@/app/marketplace/types";
import { MARKETPLACE_CONFIG, SORT_OPTIONS } from "@/app/marketplace/constants";
import { useDebounce } from "@/hooks/useDebounce";

// Real API service - connects to Kenesis backend
const marketplaceApi = {
<<<<<<< HEAD
  async getProducts(filters: MarketplaceFilters, page: number, limit: number = MARKETPLACE_CONFIG.PRODUCTS_PER_PAGE): Promise<ApiPaginatedResponse<Product>> {
    console.log('🛒 Marketplace Hook: Fetching products from real backend API');
    
    // Use real API that connects to backend
    const { fetchProducts } = await import('@/lib/marketplaceApiReal');
=======
  async getProducts(
    filters: MarketplaceFilters,
    page: number,
    limit: number = MARKETPLACE_CONFIG.PRODUCTS_PER_PAGE
  ): Promise<ApiPaginatedResponse<Product>> {
    // Import existing marketplace API for now
    const { fetchProducts } = await import("@/lib/marketplaceApi");
>>>>>>> 5061d382
    const result = await fetchProducts(filters, page, limit);

    return result;
  },

  async getCategories() {
<<<<<<< HEAD
    console.log('🏷️ Marketplace Hook: Fetching categories from real backend API');
    
    // Use real API that connects to backend
    const { fetchCategories } = await import('@/lib/marketplaceApiReal');
=======
    const { fetchCategories } = await import("@/lib/marketplaceApi");
>>>>>>> 5061d382
    return fetchCategories();
  },
};

export function useMarketplace() {
  const {
    filteredProducts,
    categories,
    loading,
    error,
    filters,
    currentPage,
    totalPages,
    hasMore,
    setFilteredProducts,
    setCategories,
    setLoading,
    setError,
    setCurrentPage,
    setTotalPages,
    setHasMore,
    updateFilters,
    resetFilters,
    setSearchQuery,
  } = useMarketplaceStore();

  // Infinite scroll setup
  const [isFetchingNextPage, setIsFetchingNextPage] = useState(false);
  const [totalCount, setTotalCount] = useState(0); // Add state for total count
  const observerRef = useRef<IntersectionObserver | null>(null);

  // Use ref to track current products for appending without causing re-renders
  const currentProductsRef = useRef<Product[]>([]);

  // Use ref to prevent duplicate API calls and handle cancellation
  const isLoadingRef = useRef(false);
  const lastRequestRef = useRef<string>("");
  const abortControllerRef = useRef<AbortController | null>(null);

  // Update ref when filteredProducts changes
  useEffect(() => {
    currentProductsRef.current = filteredProducts;
  }, [filteredProducts]);

  const debouncedSearchQuery = useDebounce(
    filters.searchQuery,
    MARKETPLACE_CONFIG.SEARCH_DEBOUNCE_MS
  );

  // Create a unique key for the current request to prevent duplicates
  const createRequestKey = useCallback(
    (
      filters: MarketplaceFilters,
      searchQuery: string | undefined,
      page: number
    ) => {
      return JSON.stringify({ filters, searchQuery: searchQuery || "", page });
    },
    []
  );

  // Load products with current filters and pagination
  const loadProducts = useCallback(
    async (page: number = 1, append: boolean = false) => {
      // Create request key to prevent duplicate calls
      const requestKey = createRequestKey(filters, debouncedSearchQuery, page);

      // Prevent duplicate requests
      if (isLoadingRef.current && lastRequestRef.current === requestKey) {
        console.log("Preventing duplicate API call for:", requestKey);
        return;
      }

      // Cancel any ongoing request
      if (abortControllerRef.current) {
        abortControllerRef.current.abort();
      }

      // Create new abort controller for this request
      abortControllerRef.current = new AbortController();

      try {
        isLoadingRef.current = true;
        lastRequestRef.current = requestKey;

        if (append) {
          setIsFetchingNextPage(true);
        } else {
          setLoading(true);
        }
        setError(null);

        console.log("Making API call for:", requestKey);
        const response = await marketplaceApi.getProducts(
          {
            ...filters,
            searchQuery: debouncedSearchQuery,
          },
          page
        );

        // Check if request was cancelled
        if (abortControllerRef.current?.signal.aborted) {
          console.log("Request was cancelled:", requestKey);
          return;
        }

        if (append && page > 1) {
          // Append for infinite scroll/load more - use ref to get current products
          setFilteredProducts([
            ...currentProductsRef.current,
            ...response.data,
          ]);
        } else {
          // Replace for new search/filter
          setFilteredProducts(response.data);
        }

        setCurrentPage(response.pagination.page);
        setTotalPages(response.pagination.totalPages);
        setHasMore(response.pagination.hasNextPage);
        setTotalCount(response.pagination.total); // Set total count from API response
      } catch (err) {
        // Don't show error if request was cancelled
        if (abortControllerRef.current?.signal.aborted) {
          console.log("Request cancelled, ignoring error");
          return;
        }

        const errorMessage =
          err instanceof Error ? err.message : "Failed to load products";
        setError(errorMessage);
        console.error("Error loading products:", err);
      } finally {
        setLoading(false);
        setIsFetchingNextPage(false);
        isLoadingRef.current = false;
      }
    },
    [
      filters,
      debouncedSearchQuery,
      createRequestKey,
      setLoading,
      setError,
      setFilteredProducts,
      setCurrentPage,
      setTotalPages,
      setHasMore,
    ]
  );

  // Load categories
  const loadCategories = useCallback(async () => {
    try {
      const categoriesData = await marketplaceApi.getCategories();
      setCategories(categoriesData);
    } catch (err) {
      console.error("Error loading categories:", err);
    }
  }, [setCategories]);

  // Load more products (infinite scroll)
  const loadMore = useCallback(() => {
    if (!loading && hasMore && !isFetchingNextPage) {
      loadProducts(currentPage + 1, true);
    }
  }, [loading, hasMore, currentPage, loadProducts, isFetchingNextPage]);

  // Intersection observer for infinite scroll
  const lastProductElementCallback = useCallback(
    (node: HTMLDivElement | null) => {
      if (loading || isFetchingNextPage) return;

      if (observerRef.current) observerRef.current.disconnect();

      observerRef.current = new IntersectionObserver(
        (entries) => {
          if (entries[0].isIntersecting && hasMore) {
            loadMore();
          }
        },
        {
          threshold: 0.1,
          rootMargin: "100px",
        }
      );

      if (node) observerRef.current.observe(node);
    },
    [loading, isFetchingNextPage, hasMore, loadMore]
  );

  // Update filters and reload
  const handleFiltersChange = useCallback(
    (newFilters: Partial<MarketplaceFilters>) => {
      updateFilters(newFilters);
    },
    [updateFilters]
  );

  // Search functionality
  const handleSearch = useCallback(
    (query: string) => {
      setSearchQuery(query);
    },
    [setSearchQuery]
  );

  // Reset all filters
  const handleResetFilters = useCallback(() => {
    resetFilters();
  }, [resetFilters]);

  // Load initial data
  useEffect(() => {
    loadCategories();
  }, [loadCategories]);

  // Reload products when filters change - use a more stable dependency pattern
  useEffect(() => {
    // Reset to page 1 when filters change
    loadProducts(1, false);
    // eslint-disable-next-line react-hooks/exhaustive-deps
  }, [filters, debouncedSearchQuery]); // Intentionally excluding loadProducts to prevent loops

  // Cleanup on unmount
  useEffect(() => {
    return () => {
      // Cancel any ongoing requests when component unmounts
      if (abortControllerRef.current) {
        abortControllerRef.current.abort();
      }
    };
  }, []);

  return {
    // Data
    products: filteredProducts,
    categories,

    // State
    loading,
    loadingMore: isFetchingNextPage, // Proper loading state for pagination
    error,
    currentPage,
    totalPages,
    hasMore,
    hasNextPage: hasMore, // Alias for compatibility
    totalCount: totalCount, // Use actual total count from API

    // Filters
    filters,
    sortOptions: SORT_OPTIONS, // From constants

    // Actions
    loadProducts,
    loadMore,
    updateFilters: handleFiltersChange,
    resetFilters: handleResetFilters,
    setSearchQuery: handleSearch,

    // Infinite scroll
    lastProductElementCallback,
  };
}<|MERGE_RESOLUTION|>--- conflicted
+++ resolved
@@ -10,13 +10,6 @@
 
 // Real API service - connects to Kenesis backend
 const marketplaceApi = {
-<<<<<<< HEAD
-  async getProducts(filters: MarketplaceFilters, page: number, limit: number = MARKETPLACE_CONFIG.PRODUCTS_PER_PAGE): Promise<ApiPaginatedResponse<Product>> {
-    console.log('🛒 Marketplace Hook: Fetching products from real backend API');
-    
-    // Use real API that connects to backend
-    const { fetchProducts } = await import('@/lib/marketplaceApiReal');
-=======
   async getProducts(
     filters: MarketplaceFilters,
     page: number,
@@ -24,21 +17,13 @@
   ): Promise<ApiPaginatedResponse<Product>> {
     // Import existing marketplace API for now
     const { fetchProducts } = await import("@/lib/marketplaceApi");
->>>>>>> 5061d382
     const result = await fetchProducts(filters, page, limit);
 
     return result;
   },
 
   async getCategories() {
-<<<<<<< HEAD
-    console.log('🏷️ Marketplace Hook: Fetching categories from real backend API');
-    
-    // Use real API that connects to backend
-    const { fetchCategories } = await import('@/lib/marketplaceApiReal');
-=======
     const { fetchCategories } = await import("@/lib/marketplaceApi");
->>>>>>> 5061d382
     return fetchCategories();
   },
 };

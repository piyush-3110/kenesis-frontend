// Re-export existing types for consistency
export type {
  Category,
  PriceRange,
  SortOptionItem,
  MarketplaceFilters,
  PaginatedResponse,
  CourseForMarketplacePage as Product,
} from "@/types/Product";

// Use the existing PaginatedResponse from lib/marketplaceApi
<<<<<<< HEAD
export type { PaginatedResponse as ApiPaginatedResponse } from "@/lib/marketplaceApi";
=======
export type { PaginatedResponse as ApiPaginatedResponse } from '@/lib/marketplaceApiReal';
>>>>>>> 38a81619

export interface ApiResponse<T> {
  success: boolean;
  data?: T;
  error?: string;
  message?: string;
}<|MERGE_RESOLUTION|>--- conflicted
+++ resolved
@@ -9,11 +9,7 @@
 } from "@/types/Product";
 
 // Use the existing PaginatedResponse from lib/marketplaceApi
-<<<<<<< HEAD
-export type { PaginatedResponse as ApiPaginatedResponse } from "@/lib/marketplaceApi";
-=======
-export type { PaginatedResponse as ApiPaginatedResponse } from '@/lib/marketplaceApiReal';
->>>>>>> 38a81619
+export type { PaginatedResponse as ApiPaginatedResponse } from "@/lib/marketplaceApiReal";
 
 export interface ApiResponse<T> {
   success: boolean;
